--- conflicted
+++ resolved
@@ -66,54 +66,6 @@
 /* @{ */
 
 /**
-<<<<<<< HEAD
- *  \brief Dynamically load a Vulkan loader library.
- *
- *  \param [in] path The platform dependent Vulkan loader library name, or
- *              \c NULL.
- *
- *  \return \c 0 on success, or \c -1 if the library couldn't be loaded.
- *
- *  If \a path is NULL SDL will use the value of the environment variable
- *  \c SDL_VULKAN_LIBRARY, if set, otherwise it loads the default Vulkan
- *  loader library.
- *
- *  This should be called after initializing the video driver, but before
- *  creating any Vulkan windows. If no Vulkan loader library is loaded, the
- *  default library will be loaded upon creation of the first Vulkan window.
- *
- *  \note It is fairly common for Vulkan applications to link with \a libvulkan
- *        instead of explicitly loading it at run time. This will work with
- *        SDL provided the application links to a dynamic library and both it
- *        and SDL use the same search path.
- *
- *  \note If you specify a non-NULL \c path, an application should retrieve all
- *        of the Vulkan functions it uses from the dynamic library using
- *        \c SDL_Vulkan_GetVkGetInstanceProcAddr() unless you can guarantee
- *        \c path points to the same vulkan loader library the application
- *        linked to.
- *
- *  \note On Apple devices, if \a path is NULL, SDL will attempt to find
- *        the vkGetInstanceProcAddr address within all the mach-o images of
- *        the current process. This is because it is fairly common for Vulkan
- *        applications to link with libvulkan (and historically MoltenVK was
- *        provided as a static library). If it is not found then, on macOS, SDL
- *        will attempt to load \c vulkan.framework/vulkan, \c libvulkan.1.dylib,
- *        followed by \c libvulkan.dylib, in that order.
- *        On iOS SDL will attempt to load \c libvulkan.dylib only. Applications
- *        using a dynamic framework or .dylib must ensure it is included in its
- *        application bundle.
- *
- *  \note On non-Apple devices, application linking with a static libvulkan is
- *        not supported. Either do not link to the Vulkan loader or link to a
- *        dynamic library version.
- *
- *  \note This function will fail if there are no working Vulkan drivers
- *        installed.
- *
- *  \sa SDL_Vulkan_GetVkGetInstanceProcAddr()
- *  \sa SDL_Vulkan_UnloadLibrary()
-=======
  * Dynamically load the Vulkan loader library.
  *
  * This should be called after initializing the video driver, but before
@@ -153,22 +105,16 @@
  *
  * \sa SDL_Vulkan_GetVkInstanceProcAddr
  * \sa SDL_Vulkan_UnloadLibrary
->>>>>>> 32f909f7
  */
 extern DECLSPEC int SDLCALL SDL_Vulkan_LoadLibrary(const char *path);
 
 /**
  *  \brief Get the address of the \c vkGetInstanceProcAddr function.
  *
-<<<<<<< HEAD
- *  \note This should be called after either calling SDL_Vulkan_LoadLibrary
- *        or creating an SDL_Window with the SDL_WINDOW_VULKAN flag.
-=======
  * This should be called after either calling SDL_Vulkan_LoadLibrary() or
  * creating an SDL_Window with the `SDL_WINDOW_VULKAN` flag.
  *
  * \returns the function pointer for `vkGetInstanceProcAddr` or NULL on error.
->>>>>>> 32f909f7
  */
 extern DECLSPEC void *SDLCALL SDL_Vulkan_GetVkGetInstanceProcAddr(void);
 
@@ -181,79 +127,6 @@
 extern DECLSPEC void SDLCALL SDL_Vulkan_UnloadLibrary(void);
 
 /**
-<<<<<<< HEAD
- *  \brief Get the names of the Vulkan instance extensions needed to create
- *         a surface with \c SDL_Vulkan_CreateSurface().
- *
- *  \param [in]     \c NULL or window Window for which the required Vulkan instance
- *                  extensions should be retrieved
- *  \param [in,out] pCount pointer to an \c unsigned related to the number of
- *                  required Vulkan instance extensions
- *  \param [out]    pNames \c NULL or a pointer to an array to be filled with the
- *                  required Vulkan instance extensions
- *
- *  \return \c SDL_TRUE on success, \c SDL_FALSE on error.
- *
- *  If \a pNames is \c NULL, then the number of required Vulkan instance
- *  extensions is returned in pCount. Otherwise, \a pCount must point to a
- *  variable set to the number of elements in the \a pNames array, and on
- *  return the variable is overwritten with the number of names actually
- *  written to \a pNames. If \a pCount is less than the number of required
- *  extensions, at most \a pCount structures will be written. If \a pCount
- *  is smaller than the number of required extensions, \c SDL_FALSE will be
- *  returned instead of \c SDL_TRUE, to indicate that not all the required
- *  extensions were returned.
- *
- *  \note If \c window is not NULL, it will be checked against its creation
- *        flags to ensure that the Vulkan flag is present. This parameter
- *        will be removed in a future major release.
- *
- *  \note The returned list of extensions will contain \c VK_KHR_surface
- *        and zero or more platform specific extensions
- *
- *  \note The extension names queried here must be enabled when calling
- *        VkCreateInstance, otherwise surface creation will fail.
- *
- *  \note \c window should have been created with the \c SDL_WINDOW_VULKAN flag
- *        or be \c NULL
- *
- *  \code
- *  unsigned int count;
- *  // get count of required extensions
- *  if(!SDL_Vulkan_GetInstanceExtensions(NULL, &count, NULL))
- *      handle_error();
- *
- *  static const char *const additionalExtensions[] =
- *  {
- *      VK_EXT_DEBUG_REPORT_EXTENSION_NAME, // example additional extension
- *  };
- *  size_t additionalExtensionsCount = sizeof(additionalExtensions) / sizeof(additionalExtensions[0]);
- *  size_t extensionCount = count + additionalExtensionsCount;
- *  const char **names = malloc(sizeof(const char *) * extensionCount);
- *  if(!names)
- *      handle_error();
- *
- *  // get names of required extensions
- *  if(!SDL_Vulkan_GetInstanceExtensions(NULL, &count, names))
- *      handle_error();
- *
- *  // copy additional extensions after required extensions
- *  for(size_t i = 0; i < additionalExtensionsCount; i++)
- *      names[i + count] = additionalExtensions[i];
- *
- *  VkInstanceCreateInfo instanceCreateInfo = {};
- *  instanceCreateInfo.enabledExtensionCount = extensionCount;
- *  instanceCreateInfo.ppEnabledExtensionNames = names;
- *  // fill in rest of instanceCreateInfo
- *
- *  VkInstance instance;
- *  // create the Vulkan instance
- *  VkResult result = vkCreateInstance(&instanceCreateInfo, NULL, &instance);
- *  free(names);
- *  \endcode
- *
- *  \sa SDL_Vulkan_CreateSurface()
-=======
  * Get the names of the Vulkan instance extensions needed to create a surface
  * with SDL_Vulkan_CreateSurface.
  *
@@ -280,7 +153,6 @@
  * \since This function is available in SDL 2.0.8
  *
  * \sa SDL_Vulkan_CreateSurface
->>>>>>> 32f909f7
  */
 extern DECLSPEC SDL_bool SDLCALL SDL_Vulkan_GetInstanceExtensions(SDL_Window *window,
                                                                   unsigned int *pCount,
@@ -323,18 +195,10 @@
  *  \brief Get the size of a window's underlying drawable in pixels (for use
  *         with setting viewport, scissor & etc).
  *
-<<<<<<< HEAD
- *  \param window   SDL_Window from which the drawable size should be queried
- *  \param w        Pointer to variable for storing the width in pixels,
- *                  may be NULL
- *  \param h        Pointer to variable for storing the height in pixels,
- *                  may be NULL
-=======
  * This may differ from SDL_GetWindowSize() if we're rendering to a high-DPI
  * drawable, i.e. the window was created with `SDL_WINDOW_ALLOW_HIGHDPI` on a
  * platform with high-DPI support (Apple calls this "Retina"), and not
  * disabled by the `SDL_HINT_VIDEO_HIGHDPI_DISABLED` hint.
->>>>>>> 32f909f7
  *
  * This may differ from SDL_GetWindowSize() if we're rendering to a high-DPI
  * drawable, i.e. the window was created with SDL_WINDOW_ALLOW_HIGHDPI on a
