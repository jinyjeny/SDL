/*
  Simple DirectMedia Layer
  Copyright (C) 1997-2020 Sam Lantinga <slouken@libsdl.org>

  This software is provided 'as-is', without any express or implied
  warranty.  In no event will the authors be held liable for any damages
  arising from the use of this software.

  Permission is granted to anyone to use this software for any purpose,
  including commercial applications, and to alter it and redistribute it
  freely, subject to the following restrictions:

  1. The origin of this software must not be misrepresented; you must not
     claim that you wrote the original software. If you use this software
     in a product, an acknowledgment in the product documentation would be
     appreciated but is not required.
  2. Altered source versions must be plainly marked as such, and must not be
     misrepresented as being the original software.
  3. This notice may not be removed or altered from any source distribution.
*/

/**
 *  \file SDL_system.h
 *
 *  Include file for platform specific SDL API functions
 */

#ifndef SDL_system_h_
#define SDL_system_h_

#include "SDL_stdinc.h"
#include "SDL_keyboard.h"
#include "SDL_render.h"
#include "SDL_video.h"

#include "begin_code.h"
/* Set up for C function definitions, even when using C++ */
#ifdef __cplusplus
extern "C" {
#endif


/* Platform specific functions for Windows */
#ifdef __WIN32__
	
/**
   \brief Set a function that is called for every windows message, before TranslateMessage()
*/
typedef void (SDLCALL * SDL_WindowsMessageHook)(void *userdata, void *hWnd, unsigned int message, Uint64 wParam, Sint64 lParam);
extern DECLSPEC void SDLCALL SDL_SetWindowsMessageHook(SDL_WindowsMessageHook callback, void *userdata);

/**
   \brief Returns the D3D9 adapter index that matches the specified display index.

   This adapter index can be passed to IDirect3D9::CreateDevice and controls
   on which monitor a full screen application will appear.
*/
extern DECLSPEC int SDLCALL SDL_Direct3D9GetAdapterIndex( int displayIndex );

typedef struct IDirect3DDevice9 IDirect3DDevice9;
/**
   \brief Returns the D3D device associated with a renderer, or NULL if it's not a D3D renderer.

   Once you are done using the device, you should release it to avoid a resource leak.
 */
extern DECLSPEC IDirect3DDevice9* SDLCALL SDL_RenderGetD3D9Device(SDL_Renderer * renderer);

/**
   \brief Returns the DXGI Adapter and Output indices for the specified display index.

   These can be passed to EnumAdapters and EnumOutputs respectively to get the objects
   required to create a DX10 or DX11 device and swap chain.
 */
extern DECLSPEC SDL_bool SDLCALL SDL_DXGIGetOutputInfo( int displayIndex, int *adapterIndex, int *outputIndex );

#endif /* __WIN32__ */


/* Platform specific functions for Linux */
#ifdef __LINUX__

/**
   \brief Sets the UNIX nice value for a thread, using setpriority() if possible, and RealtimeKit if available.

   \return 0 on success, or -1 on error.
 */
extern DECLSPEC int SDLCALL SDL_LinuxSetThreadPriority(Sint64 threadID, int priority);
 
#endif /* __LINUX__ */
	
/* Platform specific functions for iOS */
#ifdef __IPHONEOS__

#define SDL_iOSSetAnimationCallback(window, interval, callback, callbackParam) SDL_iPhoneSetAnimationCallback(window, interval, callback, callbackParam)
extern DECLSPEC int SDLCALL SDL_iPhoneSetAnimationCallback(SDL_Window * window, int interval, void (*callback)(void*), void *callbackParam);

#define SDL_iOSSetEventPump(enabled) SDL_iPhoneSetEventPump(enabled)
extern DECLSPEC void SDLCALL SDL_iPhoneSetEventPump(SDL_bool enabled);

#endif /* __IPHONEOS__ */


/* Platform specific functions for Android */
#ifdef __ANDROID__

/**
   \brief Get the JNI environment for the current thread

   This returns JNIEnv*, but the prototype is void* so we don't need jni.h
 */
extern DECLSPEC void * SDLCALL SDL_AndroidGetJNIEnv(void);

/**
<<<<<<< HEAD
   \brief Get the SDL Activity object for the application

   This returns jobject, but the prototype is void* so we don't need jni.h
   The jobject returned by SDL_AndroidGetActivity is a local reference.
   It is the caller's responsibility to properly release it
   (using env->Push/PopLocalFrame or manually with env->DeleteLocalRef)
=======
 * Retrieve the Java instance of the Android activity class.
 *
 * The prototype of the function in SDL's code actually declares a void*
 * return type, even if the implementation returns a jobject. The rationale
 * being that the SDL headers can avoid including jni.h.
 *
 * The jobject returned by the function is a local reference and must be
 * released by the caller. See the PushLocalFrame() and PopLocalFrame() or
 * DeleteLocalRef() functions of the Java native interface:
 *
 * https://docs.oracle.com/javase/1.5.0/docs/guide/jni/spec/functions.html
 *
 * \returns the jobject representing the instance of the Activity class of the
 *          Android application, or NULL on error.
 *
 * \since This function is available since SDL 2.0.0.
 *
 * \sa SDL_AndroidGetJNIEnv
>>>>>>> 32f909f7
 */
extern DECLSPEC void * SDLCALL SDL_AndroidGetActivity(void);

/**
<<<<<<< HEAD
   \brief Return API level of the current device

    API level 30: Android 11
    API level 29: Android 10
    API level 28: Android 9
    API level 27: Android 8.1
    API level 26: Android 8.0
    API level 25: Android 7.1
    API level 24: Android 7.0
    API level 23: Android 6.0
    API level 22: Android 5.1
    API level 21: Android 5.0
    API level 20: Android 4.4W
    API level 19: Android 4.4
    API level 18: Android 4.3
    API level 17: Android 4.2
    API level 16: Android 4.1
    API level 15: Android 4.0.3
    API level 14: Android 4.0
    API level 13: Android 3.2
    API level 12: Android 3.1
    API level 11: Android 3.0
    API level 10: Android 2.3.3
=======
 * Query Android API level of the current device.
 *
 * - API level 30: Android 11
 * - API level 29: Android 10
 * - API level 28: Android 9
 * - API level 27: Android 8.1
 * - API level 26: Android 8.0
 * - API level 25: Android 7.1
 * - API level 24: Android 7.0
 * - API level 23: Android 6.0
 * - API level 22: Android 5.1
 * - API level 21: Android 5.0
 * - API level 20: Android 4.4W
 * - API level 19: Android 4.4
 * - API level 18: Android 4.3
 * - API level 17: Android 4.2
 * - API level 16: Android 4.1
 * - API level 15: Android 4.0.3
 * - API level 14: Android 4.0
 * - API level 13: Android 3.2
 * - API level 12: Android 3.1
 * - API level 11: Android 3.0
 * - API level 10: Android 2.3.3
 *
 * \returns the Android API level.
>>>>>>> 32f909f7
 */
extern DECLSPEC int SDLCALL SDL_GetAndroidSDKVersion(void);

/**
   \brief Return true if the application is running on Android TV
 */
extern DECLSPEC SDL_bool SDLCALL SDL_IsAndroidTV(void);

/**
   \brief Return true if the application is running on a Chromebook
 */
extern DECLSPEC SDL_bool SDLCALL SDL_IsChromebook(void);

/**
  \brief Return true is the application is running on a Samsung DeX docking station
 */
extern DECLSPEC SDL_bool SDLCALL SDL_IsDeXMode(void);

/**
 \brief Trigger the Android system back button behavior.
 */
extern DECLSPEC void SDLCALL SDL_AndroidBackButton(void);

/**
   See the official Android developer guide for more information:
   http://developer.android.com/guide/topics/data/data-storage.html
*/
#define SDL_ANDROID_EXTERNAL_STORAGE_READ   0x01
#define SDL_ANDROID_EXTERNAL_STORAGE_WRITE  0x02

/**
   \brief Get the path used for internal storage for this application.

   This path is unique to your application and cannot be written to
   by other applications.
 */
extern DECLSPEC const char * SDLCALL SDL_AndroidGetInternalStoragePath(void);

/**
   \brief Get the current state of external storage, a bitmask of these values:
    SDL_ANDROID_EXTERNAL_STORAGE_READ
    SDL_ANDROID_EXTERNAL_STORAGE_WRITE

   If external storage is currently unavailable, this will return 0.
*/
extern DECLSPEC int SDLCALL SDL_AndroidGetExternalStorageState(void);

/**
   \brief Get the path used for external storage for this application.

   This path is unique to your application, but is public and can be
   written to by other applications.
 */
extern DECLSPEC const char * SDLCALL SDL_AndroidGetExternalStoragePath(void);

/**
<<<<<<< HEAD
   \brief Request permissions at runtime.
=======
 * Request permissions at runtime.
 *
 * This blocks the calling thread until the permission is granted or denied.
 *
 * \param permission The permission to request.
 * \returns SDL_TRUE if the permission was granted, SDL_FALSE otherwise.
 */
extern DECLSPEC SDL_bool SDLCALL SDL_AndroidRequestPermission(const char *permission);
>>>>>>> 32f909f7

   This blocks the calling thread until the permission is granted or
   denied. Returns SDL_TRUE if the permission was granted.
 */
extern DECLSPEC SDL_bool SDLCALL SDL_AndroidRequestPermission(const char *permission);

#endif /* __ANDROID__ */

/* Platform specific functions for WinRT */
#ifdef __WINRT__

/**
 *  \brief WinRT / Windows Phone path types
 */
typedef enum
{
    /** \brief The installed app's root directory.
        Files here are likely to be read-only. */
    SDL_WINRT_PATH_INSTALLED_LOCATION,

    /** \brief The app's local data store.  Files may be written here */
    SDL_WINRT_PATH_LOCAL_FOLDER,

    /** \brief The app's roaming data store.  Unsupported on Windows Phone.
        Files written here may be copied to other machines via a network
        connection.
    */
    SDL_WINRT_PATH_ROAMING_FOLDER,

    /** \brief The app's temporary data store.  Unsupported on Windows Phone.
        Files written here may be deleted at any time. */
    SDL_WINRT_PATH_TEMP_FOLDER
} SDL_WinRT_Path;


/**
 *  \brief WinRT Device Family
 */
typedef enum
{
    /** \brief Unknown family  */
    SDL_WINRT_DEVICEFAMILY_UNKNOWN,

    /** \brief Desktop family*/
    SDL_WINRT_DEVICEFAMILY_DESKTOP,

    /** \brief Mobile family (for example smartphone) */
    SDL_WINRT_DEVICEFAMILY_MOBILE,

    /** \brief XBox family */
    SDL_WINRT_DEVICEFAMILY_XBOX,
} SDL_WinRT_DeviceFamily;


/**
 *  \brief Retrieves a WinRT defined path on the local file system
 *
 *  \note Documentation on most app-specific path types on WinRT
 *      can be found on MSDN, at the URL:
 *      http://msdn.microsoft.com/en-us/library/windows/apps/hh464917.aspx
 *
 *  \param pathType The type of path to retrieve.
 *  \return A UCS-2 string (16-bit, wide-char) containing the path, or NULL
 *      if the path is not available for any reason.  Not all paths are
 *      available on all versions of Windows.  This is especially true on
 *      Windows Phone.  Check the documentation for the given
 *      SDL_WinRT_Path for more information on which path types are
 *      supported where.
 */
extern DECLSPEC const wchar_t * SDLCALL SDL_WinRTGetFSPathUNICODE(SDL_WinRT_Path pathType);

/**
 *  \brief Retrieves a WinRT defined path on the local file system
 *
 *  \note Documentation on most app-specific path types on WinRT
 *      can be found on MSDN, at the URL:
 *      http://msdn.microsoft.com/en-us/library/windows/apps/hh464917.aspx
 *
 *  \param pathType The type of path to retrieve.
 *  \return A UTF-8 string (8-bit, multi-byte) containing the path, or NULL
 *      if the path is not available for any reason.  Not all paths are
 *      available on all versions of Windows.  This is especially true on
 *      Windows Phone.  Check the documentation for the given
 *      SDL_WinRT_Path for more information on which path types are
 *      supported where.
 */
extern DECLSPEC const char * SDLCALL SDL_WinRTGetFSPathUTF8(SDL_WinRT_Path pathType);

/**
 *  \brief Detects the device family of WinRT plattform on runtime
 *
<<<<<<< HEAD
 *  \return Device family
=======
 * \returns a value from the SDL_WinRT_DeviceFamily enum.
>>>>>>> 32f909f7
 */
extern DECLSPEC SDL_WinRT_DeviceFamily SDLCALL SDL_WinRTGetDeviceFamily();

#endif /* __WINRT__ */

/**
 \brief Return true if the current device is a tablet.
 */
extern DECLSPEC SDL_bool SDLCALL SDL_IsTablet(void);

/* Functions used by iOS application delegates to notify SDL about state changes */
extern DECLSPEC void SDLCALL SDL_OnApplicationWillTerminate(void);
extern DECLSPEC void SDLCALL SDL_OnApplicationDidReceiveMemoryWarning(void);
extern DECLSPEC void SDLCALL SDL_OnApplicationWillResignActive(void);
extern DECLSPEC void SDLCALL SDL_OnApplicationDidEnterBackground(void);
extern DECLSPEC void SDLCALL SDL_OnApplicationWillEnterForeground(void);
extern DECLSPEC void SDLCALL SDL_OnApplicationDidBecomeActive(void);
#ifdef __IPHONEOS__
extern DECLSPEC void SDLCALL SDL_OnApplicationDidChangeStatusBarOrientation(void);
#endif

/* Ends C function definitions when using C++ */
#ifdef __cplusplus
}
#endif
#include "close_code.h"

#endif /* SDL_system_h_ */

/* vi: set ts=4 sw=4 expandtab: */<|MERGE_RESOLUTION|>--- conflicted
+++ resolved
@@ -111,14 +111,6 @@
 extern DECLSPEC void * SDLCALL SDL_AndroidGetJNIEnv(void);
 
 /**
-<<<<<<< HEAD
-   \brief Get the SDL Activity object for the application
-
-   This returns jobject, but the prototype is void* so we don't need jni.h
-   The jobject returned by SDL_AndroidGetActivity is a local reference.
-   It is the caller's responsibility to properly release it
-   (using env->Push/PopLocalFrame or manually with env->DeleteLocalRef)
-=======
  * Retrieve the Java instance of the Android activity class.
  *
  * The prototype of the function in SDL's code actually declares a void*
@@ -137,36 +129,10 @@
  * \since This function is available since SDL 2.0.0.
  *
  * \sa SDL_AndroidGetJNIEnv
->>>>>>> 32f909f7
  */
 extern DECLSPEC void * SDLCALL SDL_AndroidGetActivity(void);
 
 /**
-<<<<<<< HEAD
-   \brief Return API level of the current device
-
-    API level 30: Android 11
-    API level 29: Android 10
-    API level 28: Android 9
-    API level 27: Android 8.1
-    API level 26: Android 8.0
-    API level 25: Android 7.1
-    API level 24: Android 7.0
-    API level 23: Android 6.0
-    API level 22: Android 5.1
-    API level 21: Android 5.0
-    API level 20: Android 4.4W
-    API level 19: Android 4.4
-    API level 18: Android 4.3
-    API level 17: Android 4.2
-    API level 16: Android 4.1
-    API level 15: Android 4.0.3
-    API level 14: Android 4.0
-    API level 13: Android 3.2
-    API level 12: Android 3.1
-    API level 11: Android 3.0
-    API level 10: Android 2.3.3
-=======
  * Query Android API level of the current device.
  *
  * - API level 30: Android 11
@@ -192,7 +158,6 @@
  * - API level 10: Android 2.3.3
  *
  * \returns the Android API level.
->>>>>>> 32f909f7
  */
 extern DECLSPEC int SDLCALL SDL_GetAndroidSDKVersion(void);
 
@@ -249,9 +214,6 @@
 extern DECLSPEC const char * SDLCALL SDL_AndroidGetExternalStoragePath(void);
 
 /**
-<<<<<<< HEAD
-   \brief Request permissions at runtime.
-=======
  * Request permissions at runtime.
  *
  * This blocks the calling thread until the permission is granted or denied.
@@ -260,7 +222,6 @@
  * \returns SDL_TRUE if the permission was granted, SDL_FALSE otherwise.
  */
 extern DECLSPEC SDL_bool SDLCALL SDL_AndroidRequestPermission(const char *permission);
->>>>>>> 32f909f7
 
    This blocks the calling thread until the permission is granted or
    denied. Returns SDL_TRUE if the permission was granted.
@@ -352,11 +313,7 @@
 /**
  *  \brief Detects the device family of WinRT plattform on runtime
  *
-<<<<<<< HEAD
- *  \return Device family
-=======
  * \returns a value from the SDL_WinRT_DeviceFamily enum.
->>>>>>> 32f909f7
  */
 extern DECLSPEC SDL_WinRT_DeviceFamily SDLCALL SDL_WinRTGetDeviceFamily();
 
