/*
  Simple DirectMedia Layer
  Copyright (C) 1997-2020 Sam Lantinga <slouken@libsdl.org>

  This software is provided 'as-is', without any express or implied
  warranty.  In no event will the authors be held liable for any damages
  arising from the use of this software.

  Permission is granted to anyone to use this software for any purpose,
  including commercial applications, and to alter it and redistribute it
  freely, subject to the following restrictions:

  1. The origin of this software must not be misrepresented; you must not
     claim that you wrote the original software. If you use this software
     in a product, an acknowledgment in the product documentation would be
     appreciated but is not required.
  2. Altered source versions must be plainly marked as such, and must not be
     misrepresented as being the original software.
  3. This notice may not be removed or altered from any source distribution.
*/

#ifndef SDL_thread_h_
#define SDL_thread_h_

/**
 *  \file SDL_thread.h
 *
 *  Header for the SDL thread management routines.
 */

#include "SDL_stdinc.h"
#include "SDL_error.h"

/* Thread synchronization primitives */
#include "SDL_atomic.h"
#include "SDL_mutex.h"

#include "begin_code.h"
/* Set up for C function definitions, even when using C++ */
#ifdef __cplusplus
extern "C" {
#endif

/* The SDL thread structure, defined in SDL_thread.c */
struct SDL_Thread;
typedef struct SDL_Thread SDL_Thread;

/* The SDL thread ID */
typedef unsigned long SDL_threadID;

/* Thread local storage ID, 0 is the invalid ID */
typedef unsigned int SDL_TLSID;

/**
 *  The SDL thread priority.
 *
 *  SDL will make system changes as necessary in order to apply the thread priority.
 *  Code which attempts to control thread state related to priority should be aware
 *  that calling SDL_SetThreadPriority may alter such state.
 *  SDL_HINT_THREAD_PRIORITY_POLICY can be used to control aspects of this behavior.
 *
 *  \note On many systems you require special privileges to set high or time critical priority.
 */
typedef enum {
    SDL_THREAD_PRIORITY_LOW,
    SDL_THREAD_PRIORITY_NORMAL,
    SDL_THREAD_PRIORITY_HIGH,
    SDL_THREAD_PRIORITY_TIME_CRITICAL
} SDL_ThreadPriority;

/**
 *  The function passed to SDL_CreateThread().
 *  It is passed a void* user context parameter and returns an int.
 */
typedef int (SDLCALL * SDL_ThreadFunction) (void *data);

#if defined(__WIN32__)
/**
 *  \file SDL_thread.h
 *
 *  We compile SDL into a DLL. This means, that it's the DLL which
 *  creates a new thread for the calling process with the SDL_CreateThread()
 *  API. There is a problem with this, that only the RTL of the SDL2.DLL will
 *  be initialized for those threads, and not the RTL of the calling
 *  application!
 *
 *  To solve this, we make a little hack here.
 *
 *  We'll always use the caller's _beginthread() and _endthread() APIs to
 *  start a new thread. This way, if it's the SDL2.DLL which uses this API,
 *  then the RTL of SDL2.DLL will be used to create the new thread, and if it's
 *  the application, then the RTL of the application will be used.
 *
 *  So, in short:
 *  Always use the _beginthread() and _endthread() of the calling runtime
 *  library!
 */
#define SDL_PASSED_BEGINTHREAD_ENDTHREAD
#include <process.h> /* _beginthreadex() and _endthreadex() */

typedef uintptr_t (__cdecl * pfnSDL_CurrentBeginThread)
                   (void *, unsigned, unsigned (__stdcall *func)(void *),
                    void * /*arg*/, unsigned, unsigned * /* threadID */);
typedef void (__cdecl * pfnSDL_CurrentEndThread) (unsigned code);

#ifndef SDL_beginthread
#define SDL_beginthread _beginthreadex
#endif
#ifndef SDL_endthread
#define SDL_endthread _endthreadex
#endif

/**
 *  Create a thread.
 */
extern DECLSPEC SDL_Thread *SDLCALL
SDL_CreateThread(SDL_ThreadFunction fn, const char *name, void *data,
                 pfnSDL_CurrentBeginThread pfnBeginThread,
                 pfnSDL_CurrentEndThread pfnEndThread);

extern DECLSPEC SDL_Thread *SDLCALL
SDL_CreateThreadWithStackSize(int (SDLCALL * fn) (void *),
                 const char *name, const size_t stacksize, void *data,
                 pfnSDL_CurrentBeginThread pfnBeginThread,
                 pfnSDL_CurrentEndThread pfnEndThread);


/**
 *  Create a thread.
 */
#if defined(SDL_CreateThread) && SDL_DYNAMIC_API
#undef SDL_CreateThread
#define SDL_CreateThread(fn, name, data) SDL_CreateThread_REAL(fn, name, data, (pfnSDL_CurrentBeginThread)SDL_beginthread, (pfnSDL_CurrentEndThread)SDL_endthread)
#undef SDL_CreateThreadWithStackSize
#define SDL_CreateThreadWithStackSize(fn, name, stacksize, data) SDL_CreateThreadWithStackSize_REAL(fn, name, stacksize, data, (pfnSDL_CurrentBeginThread)SDL_beginthread, (pfnSDL_CurrentEndThread)SDL_endthread)
#else
#define SDL_CreateThread(fn, name, data) SDL_CreateThread(fn, name, data, (pfnSDL_CurrentBeginThread)SDL_beginthread, (pfnSDL_CurrentEndThread)SDL_endthread)
#define SDL_CreateThreadWithStackSize(fn, name, stacksize, data) SDL_CreateThreadWithStackSize(fn, name, data, (pfnSDL_CurrentBeginThread)_beginthreadex, (pfnSDL_CurrentEndThread)SDL_endthread)
#endif

#elif defined(__OS2__)
/*
 * just like the windows case above:  We compile SDL2
 * into a dll with Watcom's runtime statically linked.
 */
#define SDL_PASSED_BEGINTHREAD_ENDTHREAD

#ifndef __EMX__
#include <process.h>
#else
#include <stdlib.h>
#endif

typedef int (*pfnSDL_CurrentBeginThread)(void (*func)(void *), void *, unsigned, void * /*arg*/);
typedef void (*pfnSDL_CurrentEndThread)(void);

#ifndef SDL_beginthread
#define SDL_beginthread _beginthread
#endif
#ifndef SDL_endthread
#define SDL_endthread _endthread
#endif

extern DECLSPEC SDL_Thread *SDLCALL
SDL_CreateThread(SDL_ThreadFunction fn, const char *name, void *data,
                 pfnSDL_CurrentBeginThread pfnBeginThread,
                 pfnSDL_CurrentEndThread pfnEndThread);
extern DECLSPEC SDL_Thread *SDLCALL
SDL_CreateThreadWithStackSize(SDL_ThreadFunction fn, const char *name, const size_t stacksize, void *data,
                 pfnSDL_CurrentBeginThread pfnBeginThread,
                 pfnSDL_CurrentEndThread pfnEndThread);

#if defined(SDL_CreateThread) && SDL_DYNAMIC_API
#undef SDL_CreateThread
#define SDL_CreateThread(fn, name, data) SDL_CreateThread_REAL(fn, name, data, (pfnSDL_CurrentBeginThread)SDL_beginthread, (pfnSDL_CurrentEndThread)SDL_endthread)
#undef SDL_CreateThreadWithStackSize
#define SDL_CreateThreadWithStackSize(fn, name, stacksize, data) SDL_CreateThreadWithStackSize_REAL(fn, name, data, (pfnSDL_CurrentBeginThread)SDL_beginthread, (pfnSDL_CurrentEndThread)SDL_endthread)
#else
#define SDL_CreateThread(fn, name, data) SDL_CreateThread(fn, name, data, (pfnSDL_CurrentBeginThread)SDL_beginthread, (pfnSDL_CurrentEndThread)SDL_endthread)
#define SDL_CreateThreadWithStackSize(fn, name, stacksize, data) SDL_CreateThreadWithStackSize(fn, name, stacksize, data, (pfnSDL_CurrentBeginThread)SDL_beginthread, (pfnSDL_CurrentEndThread)SDL_endthread)
#endif

#else

/**
 *  Create a thread with a default stack size.
 *
 *  This is equivalent to calling:
 *  SDL_CreateThreadWithStackSize(fn, name, 0, data);
 */
extern DECLSPEC SDL_Thread *SDLCALL
SDL_CreateThread(SDL_ThreadFunction fn, const char *name, void *data);

/**
<<<<<<< HEAD
 *  Create a thread.
 *
 *   Thread naming is a little complicated: Most systems have very small
 *    limits for the string length (Haiku has 32 bytes, Linux currently has 16,
 *    Visual C++ 6.0 has nine!), and possibly other arbitrary rules. You'll
 *    have to see what happens with your system's debugger. The name should be
 *    UTF-8 (but using the naming limits of C identifiers is a better bet).
 *   There are no requirements for thread naming conventions, so long as the
 *    string is null-terminated UTF-8, but these guidelines are helpful in
 *    choosing a name:
 *
 *    http://stackoverflow.com/questions/149932/naming-conventions-for-threads
 *
 *   If a system imposes requirements, SDL will try to munge the string for
 *    it (truncate, etc), but the original string contents will be available
 *    from SDL_GetThreadName().
 *
 *   The size (in bytes) of the new stack can be specified. Zero means "use
 *    the system default" which might be wildly different between platforms
 *    (x86 Linux generally defaults to eight megabytes, an embedded device
 *    might be a few kilobytes instead).
 *
 *   In SDL 2.1, stacksize will be folded into the original SDL_CreateThread
 *    function.
=======
 * Create a new thread with a specific stack size.
 *
 * SDL makes an attempt to report `name` to the system, so that debuggers can
 * display it. Not all platforms support this.
 *
 * Thread naming is a little complicated: Most systems have very small limits
 * for the string length (Haiku has 32 bytes, Linux currently has 16, Visual
 * C++ 6.0 has _nine_!), and possibly other arbitrary rules. You'll have to
 * see what happens with your system's debugger. The name should be UTF-8 (but
 * using the naming limits of C identifiers is a better bet). There are no
 * requirements for thread naming conventions, so long as the string is
 * null-terminated UTF-8, but these guidelines are helpful in choosing a name:
 *
 * https://stackoverflow.com/questions/149932/naming-conventions-for-threads
 *
 * If a system imposes requirements, SDL will try to munge the string for it
 * (truncate, etc), but the original string contents will be available from
 * SDL_GetThreadName().
 *
 * The size (in bytes) of the new stack can be specified. Zero means "use the
 * system default" which might be wildly different between platforms. x86
 * Linux generally defaults to eight megabytes, an embedded device might be a
 * few kilobytes instead. You generally need to specify a stack that is a
 * multiple of the system's page size (in many cases, this is 4 kilobytes, but
 * check your system documentation).
 *
 * In SDL 2.1, stack size will be folded into the original SDL_CreateThread
 * function, but for backwards compatibility, this is currently a separate
 * function.
 *
 * \param fn the SDL_ThreadFunction function to call in the new thread
 * \param name the name of the thread
 * \param stacksize the size, in bytes, to allocate for the new thread stack.
 * \param data a pointer that is passed to `fn`
 * \returns an opaque pointer to the new thread object on success, NULL if the
 *          new thread could not be created; call SDL_GetError() for more
 *          information.
 *
 * \sa SDL_WaitThread
>>>>>>> 32f909f7
 */
extern DECLSPEC SDL_Thread *SDLCALL
SDL_CreateThreadWithStackSize(SDL_ThreadFunction fn, const char *name, const size_t stacksize, void *data);

#endif

/**
 * Get the thread name, as it was specified in SDL_CreateThread().
 *  This function returns a pointer to a UTF-8 string that names the
 *  specified thread, or NULL if it doesn't have a name. This is internal
 *  memory, not to be free()'d by the caller, and remains valid until the
 *  specified thread is cleaned up by SDL_WaitThread().
 */
extern DECLSPEC const char *SDLCALL SDL_GetThreadName(SDL_Thread *thread);

/**
 *  Get the thread identifier for the current thread.
 */
extern DECLSPEC SDL_threadID SDLCALL SDL_ThreadID(void);

/**
 *  Get the thread identifier for the specified thread.
 *
 *  Equivalent to SDL_ThreadID() if the specified thread is NULL.
 */
extern DECLSPEC SDL_threadID SDLCALL SDL_GetThreadID(SDL_Thread * thread);

/**
<<<<<<< HEAD
 *  Set the priority for the current thread
=======
 * Set the priority for the current thread.
 *
 * Note that some platforms will not let you alter the priority (or at least,
 * promote the thread to a higher priority) at all, and some require you to be
 * an administrator account. Be prepared for this to fail.
 *
 * \param priority the SDL_ThreadPriority to set
 * \returns 0 on success or a negative error code on failure; call
 *          SDL_GetError() for more information.
>>>>>>> 32f909f7
 */
extern DECLSPEC int SDLCALL SDL_SetThreadPriority(SDL_ThreadPriority priority);

/**
 *  Wait for a thread to finish. Threads that haven't been detached will
 *  remain (as a "zombie") until this function cleans them up. Not doing so
 *  is a resource leak.
 *
 *  Once a thread has been cleaned up through this function, the SDL_Thread
 *  that references it becomes invalid and should not be referenced again.
 *  As such, only one thread may call SDL_WaitThread() on another.
 *
 *  The return code for the thread function is placed in the area
 *  pointed to by \c status, if \c status is not NULL.
 *
 *  You may not wait on a thread that has been used in a call to
 *  SDL_DetachThread(). Use either that function or this one, but not
 *  both, or behavior is undefined.
 *
 *  It is safe to pass NULL to this function; it is a no-op.
 */
extern DECLSPEC void SDLCALL SDL_WaitThread(SDL_Thread * thread, int *status);

/**
 *  A thread may be "detached" to signify that it should not remain until
 *  another thread has called SDL_WaitThread() on it. Detaching a thread
 *  is useful for long-running threads that nothing needs to synchronize
 *  with or further manage. When a detached thread is done, it simply
 *  goes away.
 *
 *  There is no way to recover the return code of a detached thread. If you
 *  need this, don't detach the thread and instead use SDL_WaitThread().
 *
 *  Once a thread is detached, you should usually assume the SDL_Thread isn't
 *  safe to reference again, as it will become invalid immediately upon
 *  the detached thread's exit, instead of remaining until someone has called
 *  SDL_WaitThread() to finally clean it up. As such, don't detach the same
 *  thread more than once.
 *
 *  If a thread has already exited when passed to SDL_DetachThread(), it will
 *  stop waiting for a call to SDL_WaitThread() and clean up immediately.
 *  It is not safe to detach a thread that might be used with SDL_WaitThread().
 *
 *  You may not call SDL_WaitThread() on a thread that has been detached.
 *  Use either that function or this one, but not both, or behavior is
 *  undefined.
 *
 *  It is safe to pass NULL to this function; it is a no-op.
 */
extern DECLSPEC void SDLCALL SDL_DetachThread(SDL_Thread * thread);

/**
<<<<<<< HEAD
 *  \brief Create an identifier that is globally visible to all threads but refers to data that is thread-specific.
 *
 *  \return The newly created thread local storage identifier, or 0 on error
 *
 *  \code
 *  static SDL_SpinLock tls_lock;
 *  static SDL_TLSID thread_local_storage;
 * 
 *  void SetMyThreadData(void *value)
 *  {
 *      if (!thread_local_storage) {
 *          SDL_AtomicLock(&tls_lock);
 *          if (!thread_local_storage) {
 *              thread_local_storage = SDL_TLSCreate();
 *          }
 *          SDL_AtomicUnlock(&tls_lock);
 *      }
 *      SDL_TLSSet(thread_local_storage, value, 0);
 *  }
 *  
 *  void *GetMyThreadData(void)
 *  {
 *      return SDL_TLSGet(thread_local_storage);
 *  }
 *  \endcode
 *
 *  \sa SDL_TLSGet()
 *  \sa SDL_TLSSet()
=======
 * Create a piece of thread-local storage.
 *
 * This creates an identifier that is globally visible to all threads but
 * refers to data that is thread-specific.
 *
 * \returns the newly created thread local storage identifier or 0 on error.
 *
 * \since This function is available since SDL 2.0.0.
 *
 * \sa SDL_TLSGet
 * \sa SDL_TLSSet
>>>>>>> 32f909f7
 */
extern DECLSPEC SDL_TLSID SDLCALL SDL_TLSCreate(void);

/**
 *  \brief Get the value associated with a thread local storage ID for the current thread.
 *
 *  \param id The thread local storage ID
 *
 *  \return The value associated with the ID for the current thread, or NULL if no value has been set.
 *
 *  \sa SDL_TLSCreate()
 *  \sa SDL_TLSSet()
 */
extern DECLSPEC void * SDLCALL SDL_TLSGet(SDL_TLSID id);

/**
 *  \brief Set the value associated with a thread local storage ID for the current thread.
 *
 *  \param id The thread local storage ID
 *  \param value The value to associate with the ID for the current thread
 *  \param destructor A function called when the thread exits, to free the value.
 *
 *  \return 0 on success, -1 on error
 *
 *  \sa SDL_TLSCreate()
 *  \sa SDL_TLSGet()
 */
extern DECLSPEC int SDLCALL SDL_TLSSet(SDL_TLSID id, const void *value, void (SDLCALL *destructor)(void*));

<<<<<<< HEAD
=======
/**
 * Cleanup all TLS data for this thread.
 */
extern DECLSPEC void SDLCALL SDL_TLSCleanup(void);
>>>>>>> 32f909f7

/* Ends C function definitions when using C++ */
#ifdef __cplusplus
}
#endif
#include "close_code.h"

#endif /* SDL_thread_h_ */

/* vi: set ts=4 sw=4 expandtab: */<|MERGE_RESOLUTION|>--- conflicted
+++ resolved
@@ -192,32 +192,6 @@
 SDL_CreateThread(SDL_ThreadFunction fn, const char *name, void *data);
 
 /**
-<<<<<<< HEAD
- *  Create a thread.
- *
- *   Thread naming is a little complicated: Most systems have very small
- *    limits for the string length (Haiku has 32 bytes, Linux currently has 16,
- *    Visual C++ 6.0 has nine!), and possibly other arbitrary rules. You'll
- *    have to see what happens with your system's debugger. The name should be
- *    UTF-8 (but using the naming limits of C identifiers is a better bet).
- *   There are no requirements for thread naming conventions, so long as the
- *    string is null-terminated UTF-8, but these guidelines are helpful in
- *    choosing a name:
- *
- *    http://stackoverflow.com/questions/149932/naming-conventions-for-threads
- *
- *   If a system imposes requirements, SDL will try to munge the string for
- *    it (truncate, etc), but the original string contents will be available
- *    from SDL_GetThreadName().
- *
- *   The size (in bytes) of the new stack can be specified. Zero means "use
- *    the system default" which might be wildly different between platforms
- *    (x86 Linux generally defaults to eight megabytes, an embedded device
- *    might be a few kilobytes instead).
- *
- *   In SDL 2.1, stacksize will be folded into the original SDL_CreateThread
- *    function.
-=======
  * Create a new thread with a specific stack size.
  *
  * SDL makes an attempt to report `name` to the system, so that debuggers can
@@ -257,7 +231,6 @@
  *          information.
  *
  * \sa SDL_WaitThread
->>>>>>> 32f909f7
  */
 extern DECLSPEC SDL_Thread *SDLCALL
 SDL_CreateThreadWithStackSize(SDL_ThreadFunction fn, const char *name, const size_t stacksize, void *data);
@@ -286,9 +259,6 @@
 extern DECLSPEC SDL_threadID SDLCALL SDL_GetThreadID(SDL_Thread * thread);
 
 /**
-<<<<<<< HEAD
- *  Set the priority for the current thread
-=======
  * Set the priority for the current thread.
  *
  * Note that some platforms will not let you alter the priority (or at least,
@@ -298,7 +268,6 @@
  * \param priority the SDL_ThreadPriority to set
  * \returns 0 on success or a negative error code on failure; call
  *          SDL_GetError() for more information.
->>>>>>> 32f909f7
  */
 extern DECLSPEC int SDLCALL SDL_SetThreadPriority(SDL_ThreadPriority priority);
 
@@ -351,36 +320,6 @@
 extern DECLSPEC void SDLCALL SDL_DetachThread(SDL_Thread * thread);
 
 /**
-<<<<<<< HEAD
- *  \brief Create an identifier that is globally visible to all threads but refers to data that is thread-specific.
- *
- *  \return The newly created thread local storage identifier, or 0 on error
- *
- *  \code
- *  static SDL_SpinLock tls_lock;
- *  static SDL_TLSID thread_local_storage;
- * 
- *  void SetMyThreadData(void *value)
- *  {
- *      if (!thread_local_storage) {
- *          SDL_AtomicLock(&tls_lock);
- *          if (!thread_local_storage) {
- *              thread_local_storage = SDL_TLSCreate();
- *          }
- *          SDL_AtomicUnlock(&tls_lock);
- *      }
- *      SDL_TLSSet(thread_local_storage, value, 0);
- *  }
- *  
- *  void *GetMyThreadData(void)
- *  {
- *      return SDL_TLSGet(thread_local_storage);
- *  }
- *  \endcode
- *
- *  \sa SDL_TLSGet()
- *  \sa SDL_TLSSet()
-=======
  * Create a piece of thread-local storage.
  *
  * This creates an identifier that is globally visible to all threads but
@@ -392,7 +331,6 @@
  *
  * \sa SDL_TLSGet
  * \sa SDL_TLSSet
->>>>>>> 32f909f7
  */
 extern DECLSPEC SDL_TLSID SDLCALL SDL_TLSCreate(void);
 
@@ -422,13 +360,10 @@
  */
 extern DECLSPEC int SDLCALL SDL_TLSSet(SDL_TLSID id, const void *value, void (SDLCALL *destructor)(void*));
 
-<<<<<<< HEAD
-=======
 /**
  * Cleanup all TLS data for this thread.
  */
 extern DECLSPEC void SDLCALL SDL_TLSCleanup(void);
->>>>>>> 32f909f7
 
 /* Ends C function definitions when using C++ */
 #ifdef __cplusplus
