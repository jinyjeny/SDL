--- conflicted
+++ resolved
@@ -960,14 +960,9 @@
 extern DECLSPEC int SDLCALL SDL_HapticNumEffects(SDL_Haptic * haptic);
 
 /**
-<<<<<<< HEAD
- *  \brief Returns the number of effects a haptic device can play at the same
- *         time.
-=======
  * Get the number of effects a haptic device can play at the same time.
  *
  * This is not supported on all platforms, but will always return a value.
->>>>>>> 32f909f7
  *
  *  This is not supported on all platforms, but will always return a value.
  *  Added here for the sake of completeness.
@@ -1008,11 +1003,7 @@
 extern DECLSPEC int SDLCALL SDL_HapticNumAxes(SDL_Haptic * haptic);
 
 /**
-<<<<<<< HEAD
- *  \brief Checks to see if effect is supported by haptic.
-=======
  * Check to see if an effect is supported by a haptic device.
->>>>>>> 32f909f7
  *
  *  \param haptic Haptic device to check on.
  *  \param effect Effect to check to see if it is supported.
@@ -1083,9 +1074,6 @@
                                                 Uint32 iterations);
 
 /**
-<<<<<<< HEAD
- *  \brief Stops the haptic effect on its associated haptic device.
-=======
  * Stop the haptic effect on its associated haptic device.
  *
  * *
@@ -1094,7 +1082,6 @@
  * \param effect the ID of the haptic effect to stop
  * \returns 0 on success or a negative error code on failure; call
  *          SDL_GetError() for more information.
->>>>>>> 32f909f7
  *
  *  \param haptic Haptic device to stop the effect on.
  *  \param effect Identifier of the effect to stop.
@@ -1121,11 +1108,7 @@
                                                      int effect);
 
 /**
-<<<<<<< HEAD
- *  \brief Gets the status of the current effect on the haptic device.
-=======
  * Get the status of the current effect on the specified haptic device.
->>>>>>> 32f909f7
  *
  *  Device must support the ::SDL_HAPTIC_STATUS feature.
  *
