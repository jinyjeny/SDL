/*
  Simple DirectMedia Layer
  Copyright (C) 1997-2020 Sam Lantinga <slouken@libsdl.org>

  This software is provided 'as-is', without any express or implied
  warranty.  In no event will the authors be held liable for any damages
  arising from the use of this software.

  Permission is granted to anyone to use this software for any purpose,
  including commercial applications, and to alter it and redistribute it
  freely, subject to the following restrictions:

  1. The origin of this software must not be misrepresented; you must not
     claim that you wrote the original software. If you use this software
     in a product, an acknowledgment in the product documentation would be
     appreciated but is not required.
  2. Altered source versions must be plainly marked as such, and must not be
     misrepresented as being the original software.
  3. This notice may not be removed or altered from any source distribution.
*/

/**
 *  \file SDL_render.h
 *
 *  Header file for SDL 2D rendering functions.
 *
 *  This API supports the following features:
 *      * single pixel points
 *      * single pixel lines
 *      * filled rectangles
 *      * texture images
 *
 *  The primitives may be drawn in opaque, blended, or additive modes.
 *
 *  The texture images may be drawn in opaque, blended, or additive modes.
 *  They can have an additional color tint or alpha modulation applied to
 *  them, and may also be stretched with linear interpolation.
 *
 *  This API is designed to accelerate simple 2D operations. You may
 *  want more functionality such as polygons and particle effects and
 *  in that case you should use SDL's OpenGL/Direct3D support or one
 *  of the many good 3D engines.
 *
 *  These functions must be called from the main thread.
 *  See this bug for details: http://bugzilla.libsdl.org/show_bug.cgi?id=1995
 */

#ifndef SDL_render_h_
#define SDL_render_h_

#include "SDL_stdinc.h"
#include "SDL_rect.h"
#include "SDL_video.h"

#include "begin_code.h"
/* Set up for C function definitions, even when using C++ */
#ifdef __cplusplus
extern "C" {
#endif

/**
 *  \brief Flags used when creating a rendering context
 */
typedef enum
{
    SDL_RENDERER_SOFTWARE = 0x00000001,         /**< The renderer is a software fallback */
    SDL_RENDERER_ACCELERATED = 0x00000002,      /**< The renderer uses hardware
                                                     acceleration */
    SDL_RENDERER_PRESENTVSYNC = 0x00000004,     /**< Present is synchronized
                                                     with the refresh rate */
    SDL_RENDERER_TARGETTEXTURE = 0x00000008     /**< The renderer supports
                                                     rendering to texture */
} SDL_RendererFlags;

/**
 *  \brief Information on the capabilities of a render driver or context.
 */
typedef struct SDL_RendererInfo
{
    const char *name;           /**< The name of the renderer */
    Uint32 flags;               /**< Supported ::SDL_RendererFlags */
    Uint32 num_texture_formats; /**< The number of available texture formats */
    Uint32 texture_formats[16]; /**< The available texture formats */
    int max_texture_width;      /**< The maximum texture width */
    int max_texture_height;     /**< The maximum texture height */
} SDL_RendererInfo;

/**
 *  \brief The scaling mode for a texture.
 */
typedef enum
{
    SDL_ScaleModeNearest, /**< nearest pixel sampling */
    SDL_ScaleModeLinear,  /**< linear filtering */
    SDL_ScaleModeBest     /**< anisotropic filtering */
} SDL_ScaleMode;

/**
 *  \brief The access pattern allowed for a texture.
 */
typedef enum
{
    SDL_TEXTUREACCESS_STATIC,    /**< Changes rarely, not lockable */
    SDL_TEXTUREACCESS_STREAMING, /**< Changes frequently, lockable */
    SDL_TEXTUREACCESS_TARGET     /**< Texture can be used as a render target */
} SDL_TextureAccess;

/**
 *  \brief The texture channel modulation used in SDL_RenderCopy().
 */
typedef enum
{
    SDL_TEXTUREMODULATE_NONE = 0x00000000,     /**< No modulation */
    SDL_TEXTUREMODULATE_COLOR = 0x00000001,    /**< srcC = srcC * color */
    SDL_TEXTUREMODULATE_ALPHA = 0x00000002     /**< srcA = srcA * alpha */
} SDL_TextureModulate;

/**
 *  \brief Flip constants for SDL_RenderCopyEx
 */
typedef enum
{
    SDL_FLIP_NONE = 0x00000000,     /**< Do not flip */
    SDL_FLIP_HORIZONTAL = 0x00000001,    /**< flip horizontally */
    SDL_FLIP_VERTICAL = 0x00000002     /**< flip vertically */
} SDL_RendererFlip;

/**
 *  \brief A structure representing rendering state
 */
struct SDL_Renderer;
typedef struct SDL_Renderer SDL_Renderer;

/**
 *  \brief An efficient driver-specific representation of pixel data
 */
struct SDL_Texture;
typedef struct SDL_Texture SDL_Texture;


/* Function prototypes */

/**
 *  \brief Get the number of 2D rendering drivers available for the current
 *         display.
 *
 *  A render driver is a set of code that handles rendering and texture
 *  management on a particular display.  Normally there is only one, but
 *  some drivers may have several available with different capabilities.
 *
 *  \sa SDL_GetRenderDriverInfo()
 *  \sa SDL_CreateRenderer()
 */
extern DECLSPEC int SDLCALL SDL_GetNumRenderDrivers(void);

/**
 *  \brief Get information about a specific 2D rendering driver for the current
 *         display.
 *
 *  \param index The index of the driver to query information about.
 *  \param info  A pointer to an SDL_RendererInfo struct to be filled with
 *               information on the rendering driver.
 *
 *  \return 0 on success, -1 if the index was out of range.
 *
 *  \sa SDL_CreateRenderer()
 */
extern DECLSPEC int SDLCALL SDL_GetRenderDriverInfo(int index,
                                                    SDL_RendererInfo * info);

/**
 *  \brief Create a window and default renderer
 *
 *  \param width    The width of the window
 *  \param height   The height of the window
 *  \param window_flags The flags used to create the window
 *  \param window   A pointer filled with the window, or NULL on error
 *  \param renderer A pointer filled with the renderer, or NULL on error
 *
 *  \return 0 on success, or -1 on error
 */
extern DECLSPEC int SDLCALL SDL_CreateWindowAndRenderer(
                                int width, int height, Uint32 window_flags,
                                SDL_Window **window, SDL_Renderer **renderer);


/**
 *  \brief Create a 2D rendering context for a window.
 *
 *  \param window The window where rendering is displayed.
 *  \param index    The index of the rendering driver to initialize, or -1 to
 *                  initialize the first one supporting the requested flags.
 *  \param flags    ::SDL_RendererFlags.
 *
 *  \return A valid rendering context or NULL if there was an error.
 *
 *  \sa SDL_CreateSoftwareRenderer()
 *  \sa SDL_GetRendererInfo()
 *  \sa SDL_DestroyRenderer()
 */
extern DECLSPEC SDL_Renderer * SDLCALL SDL_CreateRenderer(SDL_Window * window,
                                               int index, Uint32 flags);

/**
 *  \brief Create a 2D software rendering context for a surface.
 *
 *  \param surface The surface where rendering is done.
 *
 *  \return A valid rendering context or NULL if there was an error.
 *
 *  \sa SDL_CreateRenderer()
 *  \sa SDL_DestroyRenderer()
 */
extern DECLSPEC SDL_Renderer * SDLCALL SDL_CreateSoftwareRenderer(SDL_Surface * surface);

/**
 *  \brief Get the renderer associated with a window.
 */
extern DECLSPEC SDL_Renderer * SDLCALL SDL_GetRenderer(SDL_Window * window);

/**
 *  \brief Get information about a rendering context.
 */
extern DECLSPEC int SDLCALL SDL_GetRendererInfo(SDL_Renderer * renderer,
                                                SDL_RendererInfo * info);

/**
 *  \brief Get the output size in pixels of a rendering context.
 */
extern DECLSPEC int SDLCALL SDL_GetRendererOutputSize(SDL_Renderer * renderer,
                                                      int *w, int *h);

/**
 *  \brief Create a texture for a rendering context.
 *
 *  \param renderer The renderer.
 *  \param format The format of the texture.
 *  \param access One of the enumerated values in ::SDL_TextureAccess.
 *  \param w      The width of the texture in pixels.
 *  \param h      The height of the texture in pixels.
 *
 *  \return The created texture is returned, or NULL if no rendering context was
 *          active,  the format was unsupported, or the width or height were out
 *          of range.
 *
 *  \note The contents of the texture are not defined at creation.
 *
 *  \sa SDL_QueryTexture()
 *  \sa SDL_UpdateTexture()
 *  \sa SDL_DestroyTexture()
 */
extern DECLSPEC SDL_Texture * SDLCALL SDL_CreateTexture(SDL_Renderer * renderer,
                                                        Uint32 format,
                                                        int access, int w,
                                                        int h);

/**
 *  \brief Create a texture from an existing surface.
 *
 *  \param renderer The renderer.
 *  \param surface The surface containing pixel data used to fill the texture.
 *
 *  \return The created texture is returned, or NULL on error.
 *
 *  \note The surface is not modified or freed by this function.
 *
 *  \sa SDL_QueryTexture()
 *  \sa SDL_DestroyTexture()
 */
extern DECLSPEC SDL_Texture * SDLCALL SDL_CreateTextureFromSurface(SDL_Renderer * renderer, SDL_Surface * surface);

/**
 *  \brief Query the attributes of a texture
 *
 *  \param texture A texture to be queried.
 *  \param format  A pointer filled in with the raw format of the texture.  The
 *                 actual format may differ, but pixel transfers will use this
 *                 format.
 *  \param access  A pointer filled in with the actual access to the texture.
 *  \param w       A pointer filled in with the width of the texture in pixels.
 *  \param h       A pointer filled in with the height of the texture in pixels.
 *
 *  \return 0 on success, or -1 if the texture is not valid.
 */
extern DECLSPEC int SDLCALL SDL_QueryTexture(SDL_Texture * texture,
                                             Uint32 * format, int *access,
                                             int *w, int *h);

/**
 *  \brief Set an additional color value used in render copy operations.
 *
 *  \param texture The texture to update.
 *  \param r       The red color value multiplied into copy operations.
 *  \param g       The green color value multiplied into copy operations.
 *  \param b       The blue color value multiplied into copy operations.
 *
 *  \return 0 on success, or -1 if the texture is not valid or color modulation
 *          is not supported.
 *
 *  \sa SDL_GetTextureColorMod()
 */
extern DECLSPEC int SDLCALL SDL_SetTextureColorMod(SDL_Texture * texture,
                                                   Uint8 r, Uint8 g, Uint8 b);


/**
 *  \brief Get the additional color value used in render copy operations.
 *
 *  \param texture The texture to query.
 *  \param r         A pointer filled in with the current red color value.
 *  \param g         A pointer filled in with the current green color value.
 *  \param b         A pointer filled in with the current blue color value.
 *
 *  \return 0 on success, or -1 if the texture is not valid.
 *
 *  \sa SDL_SetTextureColorMod()
 */
extern DECLSPEC int SDLCALL SDL_GetTextureColorMod(SDL_Texture * texture,
                                                   Uint8 * r, Uint8 * g,
                                                   Uint8 * b);

/**
 *  \brief Set an additional alpha value used in render copy operations.
 *
 *  \param texture The texture to update.
 *  \param alpha     The alpha value multiplied into copy operations.
 *
 *  \return 0 on success, or -1 if the texture is not valid or alpha modulation
 *          is not supported.
 *
 *  \sa SDL_GetTextureAlphaMod()
 */
extern DECLSPEC int SDLCALL SDL_SetTextureAlphaMod(SDL_Texture * texture,
                                                   Uint8 alpha);

/**
<<<<<<< HEAD
 *  \brief Get the additional alpha value used in render copy operations.
 *
 *  \param texture The texture to query.
 *  \param alpha     A pointer filled in with the current alpha value.
=======
 * Get the additional alpha value multiplied into render copy operations.
>>>>>>> 32f909f7
 *
 *  \return 0 on success, or -1 if the texture is not valid.
 *
 *  \sa SDL_SetTextureAlphaMod()
 */
extern DECLSPEC int SDLCALL SDL_GetTextureAlphaMod(SDL_Texture * texture,
                                                   Uint8 * alpha);

/**
<<<<<<< HEAD
 *  \brief Set the blend mode used for texture copy operations.
 *
 *  \param texture The texture to update.
 *  \param blendMode ::SDL_BlendMode to use for texture blending.
=======
 * Set the blend mode for a texture, used by SDL_RenderCopy().
>>>>>>> 32f909f7
 *
 *  \return 0 on success, or -1 if the texture is not valid or the blend mode is
 *          not supported.
 *
 *  \note If the blend mode is not supported, the closest supported mode is
 *        chosen.
 *
 *  \sa SDL_GetTextureBlendMode()
 */
extern DECLSPEC int SDLCALL SDL_SetTextureBlendMode(SDL_Texture * texture,
                                                    SDL_BlendMode blendMode);

/**
 *  \brief Get the blend mode used for texture copy operations.
 *
 *  \param texture   The texture to query.
 *  \param blendMode A pointer filled in with the current blend mode.
 *
 *  \return 0 on success, or -1 if the texture is not valid.
 *
 *  \sa SDL_SetTextureBlendMode()
 */
extern DECLSPEC int SDLCALL SDL_GetTextureBlendMode(SDL_Texture * texture,
                                                    SDL_BlendMode *blendMode);

/**
 *  \brief Set the scale mode used for texture scale operations.
 *
 *  \param texture The texture to update.
 *  \param scaleMode ::SDL_ScaleMode to use for texture scaling.
 *
 *  \return 0 on success, or -1 if the texture is not valid.
 *
 *  \note If the scale mode is not supported, the closest supported mode is
 *        chosen.
 *
<<<<<<< HEAD
 *  \sa SDL_GetTextureScaleMode()
=======
 * \sa SDL_GetTextureScaleMode
>>>>>>> 32f909f7
 */
extern DECLSPEC int SDLCALL SDL_SetTextureScaleMode(SDL_Texture * texture,
                                                    SDL_ScaleMode scaleMode);

/**
 *  \brief Get the scale mode used for texture scale operations.
 *
 *  \param texture   The texture to query.
 *  \param scaleMode A pointer filled in with the current scale mode.
 *
<<<<<<< HEAD
 *  \return 0 on success, or -1 if the texture is not valid.
 *
 *  \sa SDL_SetTextureScaleMode()
=======
 * \sa SDL_SetTextureScaleMode
>>>>>>> 32f909f7
 */
extern DECLSPEC int SDLCALL SDL_GetTextureScaleMode(SDL_Texture * texture,
                                                    SDL_ScaleMode *scaleMode);

/**
 *  \brief Update the given texture rectangle with new pixel data.
 *
 *  \param texture   The texture to update
 *  \param rect      A pointer to the rectangle of pixels to update, or NULL to
 *                   update the entire texture.
 *  \param pixels    The raw pixel data in the format of the texture.
 *  \param pitch     The number of bytes in a row of pixel data, including padding between lines.
 *
 *  The pixel data must be in the format of the texture. The pixel format can be
 *  queried with SDL_QueryTexture.
 *
 *  \return 0 on success, or -1 if the texture is not valid.
 *
 *  \note This is a fairly slow function.
 */
extern DECLSPEC int SDLCALL SDL_UpdateTexture(SDL_Texture * texture,
                                              const SDL_Rect * rect,
                                              const void *pixels, int pitch);

/**
<<<<<<< HEAD
 *  \brief Update a rectangle within a planar YV12 or IYUV texture with new pixel data.
=======
 * Update a rectangle within a planar YV12 or IYUV texture with new pixel
 * data.
>>>>>>> 32f909f7
 *
 *  \param texture   The texture to update
 *  \param rect      A pointer to the rectangle of pixels to update, or NULL to
 *                   update the entire texture.
 *  \param Yplane    The raw pixel data for the Y plane.
 *  \param Ypitch    The number of bytes between rows of pixel data for the Y plane.
 *  \param Uplane    The raw pixel data for the U plane.
 *  \param Upitch    The number of bytes between rows of pixel data for the U plane.
 *  \param Vplane    The raw pixel data for the V plane.
 *  \param Vpitch    The number of bytes between rows of pixel data for the V plane.
 *
 *  \return 0 on success, or -1 if the texture is not valid.
 *
 *  \note You can use SDL_UpdateTexture() as long as your pixel data is
 *        a contiguous block of Y and U/V planes in the proper order, but
 *        this function is available if your pixel data is not contiguous.
 */
extern DECLSPEC int SDLCALL SDL_UpdateYUVTexture(SDL_Texture * texture,
                                                 const SDL_Rect * rect,
                                                 const Uint8 *Yplane, int Ypitch,
                                                 const Uint8 *Uplane, int Upitch,
                                                 const Uint8 *Vplane, int Vpitch);

/**
<<<<<<< HEAD
 *  \brief Lock a portion of the texture for write-only pixel access.
=======
 * Update a rectangle within a planar NV12 or NV21 texture with new pixels.
 *
 * You can use SDL_UpdateTexture() as long as your pixel data is a contiguous
 * block of NV12/21 planes in the proper order, but this function is available
 * if your pixel data is not contiguous.
 *
 * \param texture the texture to update
 * \param rect a pointer to the rectangle of pixels to update, or NULL to
 *             update the entire texture.
 * \param Yplane the raw pixel data for the Y plane.
 * \param Ypitch the number of bytes between rows of pixel data for the Y
 *               plane.
 * \param UVplane the raw pixel data for the UV plane.
 * \param UVpitch the number of bytes between rows of pixel data for the UV
 *                plane.
 * \return 0 on success, or -1 if the texture is not valid.
 */
extern DECLSPEC int SDLCALL SDL_UpdateNVTexture(SDL_Texture * texture,
                                                 const SDL_Rect * rect,
                                                 const Uint8 *Yplane, int Ypitch,
                                                 const Uint8 *UVplane, int UVpitch);

/**
 * Lock a portion of the texture for **write-only** pixel access.
 *
 * As an optimization, the pixels made available for editing don't necessarily
 * contain the old texture data. This is a write-only operation, and if you
 * need to keep a copy of the texture data you should do that at the
 * application level.
>>>>>>> 32f909f7
 *
 *  \param texture   The texture to lock for access, which was created with
 *                   ::SDL_TEXTUREACCESS_STREAMING.
 *  \param rect      A pointer to the rectangle to lock for access. If the rect
 *                   is NULL, the entire texture will be locked.
 *  \param pixels    This is filled in with a pointer to the locked pixels,
 *                   appropriately offset by the locked area.
 *  \param pitch     This is filled in with the pitch of the locked pixels.
 *
 *  \return 0 on success, or -1 if the texture is not valid or was not created with ::SDL_TEXTUREACCESS_STREAMING.
 *
<<<<<<< HEAD
 *  \sa SDL_UnlockTexture()
=======
 * \sa SDL_UnlockTexture
>>>>>>> 32f909f7
 */
extern DECLSPEC int SDLCALL SDL_LockTexture(SDL_Texture * texture,
                                            const SDL_Rect * rect,
                                            void **pixels, int *pitch);

/**
 *  \brief Lock a portion of the texture for write-only pixel access.
 *         Expose it as a SDL surface.
 *
 *  \param texture   The texture to lock for access, which was created with
 *                   ::SDL_TEXTUREACCESS_STREAMING.
 *  \param rect      A pointer to the rectangle to lock for access. If the rect
 *                   is NULL, the entire texture will be locked.
 *  \param surface   This is filled in with a SDL surface representing the locked area
 *                   Surface is freed internally after calling SDL_UnlockTexture or SDL_DestroyTexture.
 *
 *  \return 0 on success, or -1 if the texture is not valid or was not created with ::SDL_TEXTUREACCESS_STREAMING.
 *
<<<<<<< HEAD
 *  \sa SDL_UnlockTexture()
=======
 * \param texture the texture to lock for access, which was created with
 *                `SDL_TEXTUREACCESS_STREAMING`
 * \param rect a pointer to the rectangle to lock for access. If the rect is
 *             NULL, the entire texture will be locked
 * \param surface this is filled in with an SDL surface representing the
 *                locked area
 * \returns 0 on success, or -1 if the texture is not valid or was not created
 *          with `SDL_TEXTUREACCESS_STREAMING`
 *
 * \sa SDL_LockTexture
 * \sa SDL_UnlockTexture
>>>>>>> 32f909f7
 */
extern DECLSPEC int SDLCALL SDL_LockTextureToSurface(SDL_Texture *texture,
                                            const SDL_Rect *rect,
                                            SDL_Surface **surface);

/**
<<<<<<< HEAD
 *  \brief Unlock a texture, uploading the changes to video memory, if needed.
 *         If SDL_LockTextureToSurface() was called for locking, the SDL surface is freed.
=======
 * Unlock a texture, uploading the changes to video memory, if needed.
 *
 * **Warning**: Please note that SDL_LockTexture() is intended to be
 * write-only; it will notguarantee the previous contents of the texture will
 * be provided. You must fully initialize any area of a texture that you lock
 * before unlocking it, as the pixels might otherwise be uninitialized memory.
 *
 * Which is to say: locking and immediately unlocking a texture can result in
 * corrupted textures, depending on the renderer in use.
 *
 * \param texture a texture locked by SDL_LockTexture()
>>>>>>> 32f909f7
 *
 *  \sa SDL_LockTexture()
 *  \sa SDL_LockTextureToSurface()
 */
extern DECLSPEC void SDLCALL SDL_UnlockTexture(SDL_Texture * texture);

/**
 * \brief Determines whether a window supports the use of render targets
 *
 * \param renderer The renderer that will be checked
 *
 * \return SDL_TRUE if supported, SDL_FALSE if not.
 */
extern DECLSPEC SDL_bool SDLCALL SDL_RenderTargetSupported(SDL_Renderer *renderer);

/**
<<<<<<< HEAD
 * \brief Set a texture as the current rendering target.
 *
 * \param renderer The renderer.
 * \param texture The targeted texture, which must be created with the SDL_TEXTUREACCESS_TARGET flag, or NULL for the default render target
=======
 * Set a texture as the current rendering target.
 *
 * Before using this function, you should check the
 * `SDL_RENDERER_TARGETTEXTURE` bit in the flags of SDL_RendererInfo to see if
 * render targets are supported.
 *
 * The default render target is the window for which the renderer was created.
 * To stop rendering to a texture and render to the window again, call this
 * function with a NULL `texture`.
 *
 * \param renderer the rendering context
 * \param texture the targeted texture, which must be created with the
 *                `SDL_TEXTUREACCESS_TARGET` flag, or NULL to render to the
 *                window instead of a texture.
 * \returns 0 on success or a negative error code on failure; call
 *          SDL_GetError() for more information.
>>>>>>> 32f909f7
 *
 * \return 0 on success, or -1 on error
 *
 *  \sa SDL_GetRenderTarget()
 */
extern DECLSPEC int SDLCALL SDL_SetRenderTarget(SDL_Renderer *renderer,
                                                SDL_Texture *texture);

/**
 * \brief Get the current render target or NULL for the default render target.
 *
 * \return The current render target
 *
 *  \sa SDL_SetRenderTarget()
 */
extern DECLSPEC SDL_Texture * SDLCALL SDL_GetRenderTarget(SDL_Renderer *renderer);

/**
<<<<<<< HEAD
 *  \brief Set device independent resolution for rendering
 *
 *  \param renderer The renderer for which resolution should be set.
 *  \param w      The width of the logical resolution
 *  \param h      The height of the logical resolution
=======
 * Set a device independent resolution for rendering.
 *
 * This function uses the viewport and scaling functionality to allow a fixed
 * logical resolution for rendering, regardless of the actual output
 * resolution. If the actual output resolution doesn't have the same aspect
 * ratio the output rendering will be centered within the output display.
 *
 * If the output display is a window, mouse and touch events in the window
 * will be filtered and scaled so they seem to arrive within the logical
 * resolution. The SDL_HINT_MOUSE_RELATIVE_SCALING hint controls whether
 * relative motion events are also scaled.
>>>>>>> 32f909f7
 *
 *  This function uses the viewport and scaling functionality to allow a fixed logical
 *  resolution for rendering, regardless of the actual output resolution.  If the actual
 *  output resolution doesn't have the same aspect ratio the output rendering will be
 *  centered within the output display.
 *
 *  If the output display is a window, mouse events in the window will be filtered
 *  and scaled so they seem to arrive within the logical resolution.
 *
 *  \note If this function results in scaling or subpixel drawing by the
 *        rendering backend, it will be handled using the appropriate
 *        quality hints.
 *
 *  \sa SDL_RenderGetLogicalSize()
 *  \sa SDL_RenderSetScale()
 *  \sa SDL_RenderSetViewport()
 */
extern DECLSPEC int SDLCALL SDL_RenderSetLogicalSize(SDL_Renderer * renderer, int w, int h);

/**
 *  \brief Get device independent resolution for rendering
 *
 *  \param renderer The renderer from which resolution should be queried.
 *  \param w      A pointer filled with the width of the logical resolution
 *  \param h      A pointer filled with the height of the logical resolution
 *
 *  \sa SDL_RenderSetLogicalSize()
 */
extern DECLSPEC void SDLCALL SDL_RenderGetLogicalSize(SDL_Renderer * renderer, int *w, int *h);

/**
 *  \brief Set whether to force integer scales for resolution-independent rendering
 *
 *  \param renderer The renderer for which integer scaling should be set.
 *  \param enable   Enable or disable integer scaling
 *
 *  This function restricts the logical viewport to integer values - that is, when
 *  a resolution is between two multiples of a logical size, the viewport size is
 *  rounded down to the lower multiple.
 *
 *  \sa SDL_RenderSetLogicalSize()
 */
extern DECLSPEC int SDLCALL SDL_RenderSetIntegerScale(SDL_Renderer * renderer,
                                                      SDL_bool enable);

/**
 *  \brief Get whether integer scales are forced for resolution-independent rendering
 *
 *  \param renderer The renderer from which integer scaling should be queried.
 *
 *  \sa SDL_RenderSetIntegerScale()
 */
extern DECLSPEC SDL_bool SDLCALL SDL_RenderGetIntegerScale(SDL_Renderer * renderer);

/**
 *  \brief Set the drawing area for rendering on the current target.
 *
 *  \param renderer The renderer for which the drawing area should be set.
 *  \param rect The rectangle representing the drawing area, or NULL to set the viewport to the entire target.
 *
<<<<<<< HEAD
 *  The x,y of the viewport rect represents the origin for rendering.
=======
 * When the window is resized, the viewport is reset to fill the entire new
 * window size.
>>>>>>> 32f909f7
 *
 *  \return 0 on success, or -1 on error
 *
 *  \note If the window associated with the renderer is resized, the viewport is automatically reset.
 *
 *  \sa SDL_RenderGetViewport()
 *  \sa SDL_RenderSetLogicalSize()
 */
extern DECLSPEC int SDLCALL SDL_RenderSetViewport(SDL_Renderer * renderer,
                                                  const SDL_Rect * rect);

/**
 *  \brief Get the drawing area for the current target.
 *
 *  \sa SDL_RenderSetViewport()
 */
extern DECLSPEC void SDLCALL SDL_RenderGetViewport(SDL_Renderer * renderer,
                                                   SDL_Rect * rect);

/**
 *  \brief Set the clip rectangle for the current target.
 *
 *  \param renderer The renderer for which clip rectangle should be set.
 *  \param rect   A pointer to the rectangle to set as the clip rectangle,
 *                relative to the viewport, or NULL to disable clipping.
 *
 *  \return 0 on success, or -1 on error
 *
 *  \sa SDL_RenderGetClipRect()
 */
extern DECLSPEC int SDLCALL SDL_RenderSetClipRect(SDL_Renderer * renderer,
                                                  const SDL_Rect * rect);

/**
 *  \brief Get the clip rectangle for the current target.
 *
 *  \param renderer The renderer from which clip rectangle should be queried.
 *  \param rect   A pointer filled in with the current clip rectangle, or
 *                an empty rectangle if clipping is disabled.
 *
 *  \sa SDL_RenderSetClipRect()
 */
extern DECLSPEC void SDLCALL SDL_RenderGetClipRect(SDL_Renderer * renderer,
                                                   SDL_Rect * rect);

/**
 *  \brief Get whether clipping is enabled on the given renderer.
 *
 *  \param renderer The renderer from which clip state should be queried.
 *
 *  \sa SDL_RenderGetClipRect()
 */
extern DECLSPEC SDL_bool SDLCALL SDL_RenderIsClipEnabled(SDL_Renderer * renderer);


/**
 *  \brief Set the drawing scale for rendering on the current target.
 *
 *  \param renderer The renderer for which the drawing scale should be set.
 *  \param scaleX The horizontal scaling factor
 *  \param scaleY The vertical scaling factor
 *
 *  The drawing coordinates are scaled by the x/y scaling factors
 *  before they are used by the renderer.  This allows resolution
 *  independent drawing with a single coordinate system.
 *
 *  \note If this results in scaling or subpixel drawing by the
 *        rendering backend, it will be handled using the appropriate
 *        quality hints.  For best results use integer scaling factors.
 *
 *  \sa SDL_RenderGetScale()
 *  \sa SDL_RenderSetLogicalSize()
 */
extern DECLSPEC int SDLCALL SDL_RenderSetScale(SDL_Renderer * renderer,
                                               float scaleX, float scaleY);

/**
 *  \brief Get the drawing scale for the current target.
 *
 *  \param renderer The renderer from which drawing scale should be queried.
 *  \param scaleX A pointer filled in with the horizontal scaling factor
 *  \param scaleY A pointer filled in with the vertical scaling factor
 *
 *  \sa SDL_RenderSetScale()
 */
extern DECLSPEC void SDLCALL SDL_RenderGetScale(SDL_Renderer * renderer,
                                               float *scaleX, float *scaleY);

/**
<<<<<<< HEAD
 *  \brief Set the color used for drawing operations (Rect, Line and Clear).
 *
 *  \param renderer The renderer for which drawing color should be set.
 *  \param r The red value used to draw on the rendering target.
 *  \param g The green value used to draw on the rendering target.
 *  \param b The blue value used to draw on the rendering target.
 *  \param a The alpha value used to draw on the rendering target, usually
 *           ::SDL_ALPHA_OPAQUE (255).
 *
 *  \return 0 on success, or -1 on error
=======
 * Set the color used for drawing operations (Rect, Line and Clear).
 *
 * Set the color for drawing or filling rectangles, lines, and points, and for
 * SDL_RenderClear().
 *
 * \param renderer the rendering context
 * \param r the red value used to draw on the rendering target
 * \param g the green value used to draw on the rendering target
 * \param b the blue value used to draw on the rendering target
 * \param a the alpha value used to draw on the rendering target; usually
 *          `SDL_ALPHA_OPAQUE` (255). Use SDL_SetRenderDrawBlendMode to
 *          specify how the alpha channel is used
 * \returns 0 on success or a negative error code on failure; call
 *          SDL_GetError() for more information.
 *
 * \sa SDL_GetRenderDrawColor
 * \sa SDL_RenderClear
 * \sa SDL_RenderDrawLine
 * \sa SDL_RenderDrawLines
 * \sa SDL_RenderDrawPoint
 * \sa SDL_RenderDrawPoints
 * \sa SDL_RenderDrawRect
 * \sa SDL_RenderDrawRects
 * \sa SDL_RenderFillRect
 * \sa SDL_RenderFillRects
>>>>>>> 32f909f7
 */
extern DECLSPEC int SDLCALL SDL_SetRenderDrawColor(SDL_Renderer * renderer,
                                           Uint8 r, Uint8 g, Uint8 b,
                                           Uint8 a);

/**
 *  \brief Get the color used for drawing operations (Rect, Line and Clear).
 *
 *  \param renderer The renderer from which drawing color should be queried.
 *  \param r A pointer to the red value used to draw on the rendering target.
 *  \param g A pointer to the green value used to draw on the rendering target.
 *  \param b A pointer to the blue value used to draw on the rendering target.
 *  \param a A pointer to the alpha value used to draw on the rendering target,
 *           usually ::SDL_ALPHA_OPAQUE (255).
 *
 *  \return 0 on success, or -1 on error
 */
extern DECLSPEC int SDLCALL SDL_GetRenderDrawColor(SDL_Renderer * renderer,
                                           Uint8 * r, Uint8 * g, Uint8 * b,
                                           Uint8 * a);

/**
 *  \brief Set the blend mode used for drawing operations (Fill and Line).
 *
 *  \param renderer The renderer for which blend mode should be set.
 *  \param blendMode ::SDL_BlendMode to use for blending.
 *
 *  \return 0 on success, or -1 on error
 *
 *  \note If the blend mode is not supported, the closest supported mode is
 *        chosen.
 *
 *  \sa SDL_GetRenderDrawBlendMode()
 */
extern DECLSPEC int SDLCALL SDL_SetRenderDrawBlendMode(SDL_Renderer * renderer,
                                                       SDL_BlendMode blendMode);

/**
 *  \brief Get the blend mode used for drawing operations.
 *
 *  \param renderer The renderer from which blend mode should be queried.
 *  \param blendMode A pointer filled in with the current blend mode.
 *
 *  \return 0 on success, or -1 on error
 *
 *  \sa SDL_SetRenderDrawBlendMode()
 */
extern DECLSPEC int SDLCALL SDL_GetRenderDrawBlendMode(SDL_Renderer * renderer,
                                                       SDL_BlendMode *blendMode);

/**
 *  \brief Clear the current rendering target with the drawing color
 *
 *  This function clears the entire rendering target, ignoring the viewport and
 *  the clip rectangle.
 *
 *  \return 0 on success, or -1 on error
 */
extern DECLSPEC int SDLCALL SDL_RenderClear(SDL_Renderer * renderer);

/**
 *  \brief Draw a point on the current rendering target.
 *
 *  \param renderer The renderer which should draw a point.
 *  \param x The x coordinate of the point.
 *  \param y The y coordinate of the point.
 *
 *  \return 0 on success, or -1 on error
 */
extern DECLSPEC int SDLCALL SDL_RenderDrawPoint(SDL_Renderer * renderer,
                                                int x, int y);

/**
 *  \brief Draw multiple points on the current rendering target.
 *
 *  \param renderer The renderer which should draw multiple points.
 *  \param points The points to draw
 *  \param count The number of points to draw
 *
 *  \return 0 on success, or -1 on error
 */
extern DECLSPEC int SDLCALL SDL_RenderDrawPoints(SDL_Renderer * renderer,
                                                 const SDL_Point * points,
                                                 int count);

/**
 *  \brief Draw a line on the current rendering target.
 *
 *  \param renderer The renderer which should draw a line.
 *  \param x1 The x coordinate of the start point.
 *  \param y1 The y coordinate of the start point.
 *  \param x2 The x coordinate of the end point.
 *  \param y2 The y coordinate of the end point.
 *
 *  \return 0 on success, or -1 on error
 */
extern DECLSPEC int SDLCALL SDL_RenderDrawLine(SDL_Renderer * renderer,
                                               int x1, int y1, int x2, int y2);

/**
 *  \brief Draw a series of connected lines on the current rendering target.
 *
 *  \param renderer The renderer which should draw multiple lines.
 *  \param points The points along the lines
 *  \param count The number of points, drawing count-1 lines
 *
 *  \return 0 on success, or -1 on error
 */
extern DECLSPEC int SDLCALL SDL_RenderDrawLines(SDL_Renderer * renderer,
                                                const SDL_Point * points,
                                                int count);

/**
 *  \brief Draw a rectangle on the current rendering target.
 *
 *  \param renderer The renderer which should draw a rectangle.
 *  \param rect A pointer to the destination rectangle, or NULL to outline the entire rendering target.
 *
 *  \return 0 on success, or -1 on error
 */
extern DECLSPEC int SDLCALL SDL_RenderDrawRect(SDL_Renderer * renderer,
                                               const SDL_Rect * rect);

/**
 *  \brief Draw some number of rectangles on the current rendering target.
 *
 *  \param renderer The renderer which should draw multiple rectangles.
 *  \param rects A pointer to an array of destination rectangles.
 *  \param count The number of rectangles.
 *
 *  \return 0 on success, or -1 on error
 */
extern DECLSPEC int SDLCALL SDL_RenderDrawRects(SDL_Renderer * renderer,
                                                const SDL_Rect * rects,
                                                int count);

/**
 *  \brief Fill a rectangle on the current rendering target with the drawing color.
 *
 *  \param renderer The renderer which should fill a rectangle.
 *  \param rect A pointer to the destination rectangle, or NULL for the entire
 *              rendering target.
 *
 *  \return 0 on success, or -1 on error
 */
extern DECLSPEC int SDLCALL SDL_RenderFillRect(SDL_Renderer * renderer,
                                               const SDL_Rect * rect);

/**
 *  \brief Fill some number of rectangles on the current rendering target with the drawing color.
 *
 *  \param renderer The renderer which should fill multiple rectangles.
 *  \param rects A pointer to an array of destination rectangles.
 *  \param count The number of rectangles.
 *
 *  \return 0 on success, or -1 on error
 */
extern DECLSPEC int SDLCALL SDL_RenderFillRects(SDL_Renderer * renderer,
                                                const SDL_Rect * rects,
                                                int count);

/**
 *  \brief Copy a portion of the texture to the current rendering target.
 *
 *  \param renderer The renderer which should copy parts of a texture.
 *  \param texture The source texture.
 *  \param srcrect   A pointer to the source rectangle, or NULL for the entire
 *                   texture.
 *  \param dstrect   A pointer to the destination rectangle, or NULL for the
 *                   entire rendering target.
 *
 *  \return 0 on success, or -1 on error
 */
extern DECLSPEC int SDLCALL SDL_RenderCopy(SDL_Renderer * renderer,
                                           SDL_Texture * texture,
                                           const SDL_Rect * srcrect,
                                           const SDL_Rect * dstrect);

/**
 *  \brief Copy a portion of the source texture to the current rendering target, rotating it by angle around the given center
 *
<<<<<<< HEAD
 *  \param renderer The renderer which should copy parts of a texture.
 *  \param texture The source texture.
 *  \param srcrect   A pointer to the source rectangle, or NULL for the entire
 *                   texture.
 *  \param dstrect   A pointer to the destination rectangle, or NULL for the
 *                   entire rendering target.
 *  \param angle    An angle in degrees that indicates the rotation that will be applied to dstrect, rotating it in a clockwise direction
 *  \param center   A pointer to a point indicating the point around which dstrect will be rotated (if NULL, rotation will be done around dstrect.w/2, dstrect.h/2).
 *  \param flip     An SDL_RendererFlip value stating which flipping actions should be performed on the texture
=======
 * Copy a portion of the texture to the current rendering target, optionally
 * rotating it by angle around the given center and also flipping it
 * top-bottom and/or left-right.
>>>>>>> 32f909f7
 *
 *  \return 0 on success, or -1 on error
 */
extern DECLSPEC int SDLCALL SDL_RenderCopyEx(SDL_Renderer * renderer,
                                           SDL_Texture * texture,
                                           const SDL_Rect * srcrect,
                                           const SDL_Rect * dstrect,
                                           const double angle,
                                           const SDL_Point *center,
                                           const SDL_RendererFlip flip);


/**
 *  \brief Draw a point on the current rendering target.
 *
 *  \param renderer The renderer which should draw a point.
 *  \param x The x coordinate of the point.
 *  \param y The y coordinate of the point.
 *
 *  \return 0 on success, or -1 on error
 */
extern DECLSPEC int SDLCALL SDL_RenderDrawPointF(SDL_Renderer * renderer,
                                                 float x, float y);

/**
 *  \brief Draw multiple points on the current rendering target.
 *
 *  \param renderer The renderer which should draw multiple points.
 *  \param points The points to draw
 *  \param count The number of points to draw
 *
 *  \return 0 on success, or -1 on error
 */
extern DECLSPEC int SDLCALL SDL_RenderDrawPointsF(SDL_Renderer * renderer,
                                                  const SDL_FPoint * points,
                                                  int count);

/**
 *  \brief Draw a line on the current rendering target.
 *
 *  \param renderer The renderer which should draw a line.
 *  \param x1 The x coordinate of the start point.
 *  \param y1 The y coordinate of the start point.
 *  \param x2 The x coordinate of the end point.
 *  \param y2 The y coordinate of the end point.
 *
 *  \return 0 on success, or -1 on error
 */
extern DECLSPEC int SDLCALL SDL_RenderDrawLineF(SDL_Renderer * renderer,
                                                float x1, float y1, float x2, float y2);

/**
 *  \brief Draw a series of connected lines on the current rendering target.
 *
 *  \param renderer The renderer which should draw multiple lines.
 *  \param points The points along the lines
 *  \param count The number of points, drawing count-1 lines
 *
 *  \return 0 on success, or -1 on error
 */
extern DECLSPEC int SDLCALL SDL_RenderDrawLinesF(SDL_Renderer * renderer,
                                                const SDL_FPoint * points,
                                                int count);

/**
 *  \brief Draw a rectangle on the current rendering target.
 *
<<<<<<< HEAD
 *  \param renderer The renderer which should draw a rectangle.
 *  \param rect A pointer to the destination rectangle, or NULL to outline the entire rendering target.
 *
 *  \return 0 on success, or -1 on error
=======
 * \param renderer The renderer which should draw a rectangle.
 * \param rect A pointer to the destination rectangle, or NULL to outline the
 *             entire rendering target.
 * \return 0 on success, or -1 on error
>>>>>>> 32f909f7
 */
extern DECLSPEC int SDLCALL SDL_RenderDrawRectF(SDL_Renderer * renderer,
                                               const SDL_FRect * rect);

/**
 *  \brief Draw some number of rectangles on the current rendering target.
 *
 *  \param renderer The renderer which should draw multiple rectangles.
 *  \param rects A pointer to an array of destination rectangles.
 *  \param count The number of rectangles.
 *
 *  \return 0 on success, or -1 on error
 */
extern DECLSPEC int SDLCALL SDL_RenderDrawRectsF(SDL_Renderer * renderer,
                                                 const SDL_FRect * rects,
                                                 int count);

/**
<<<<<<< HEAD
 *  \brief Fill a rectangle on the current rendering target with the drawing color.
=======
 * Fill a rectangle on the current rendering target with the drawing color at
 * subpixel precision.
>>>>>>> 32f909f7
 *
 *  \param renderer The renderer which should fill a rectangle.
 *  \param rect A pointer to the destination rectangle, or NULL for the entire
 *              rendering target.
 *
 *  \return 0 on success, or -1 on error
 */
extern DECLSPEC int SDLCALL SDL_RenderFillRectF(SDL_Renderer * renderer,
                                                const SDL_FRect * rect);

/**
 *  \brief Fill some number of rectangles on the current rendering target with the drawing color.
 *
 *  \param renderer The renderer which should fill multiple rectangles.
 *  \param rects A pointer to an array of destination rectangles.
 *  \param count The number of rectangles.
 *
 *  \return 0 on success, or -1 on error
 */
extern DECLSPEC int SDLCALL SDL_RenderFillRectsF(SDL_Renderer * renderer,
                                                 const SDL_FRect * rects,
                                                 int count);

/**
 *  \brief Copy a portion of the texture to the current rendering target.
 *
 *  \param renderer The renderer which should copy parts of a texture.
 *  \param texture The source texture.
 *  \param srcrect   A pointer to the source rectangle, or NULL for the entire
 *                   texture.
 *  \param dstrect   A pointer to the destination rectangle, or NULL for the
 *                   entire rendering target.
 *
 *  \return 0 on success, or -1 on error
 */
extern DECLSPEC int SDLCALL SDL_RenderCopyF(SDL_Renderer * renderer,
                                            SDL_Texture * texture,
                                            const SDL_Rect * srcrect,
                                            const SDL_FRect * dstrect);

/**
<<<<<<< HEAD
 *  \brief Copy a portion of the source texture to the current rendering target, rotating it by angle around the given center
 *
 *  \param renderer The renderer which should copy parts of a texture.
 *  \param texture The source texture.
 *  \param srcrect   A pointer to the source rectangle, or NULL for the entire
 *                   texture.
 *  \param dstrect   A pointer to the destination rectangle, or NULL for the
 *                   entire rendering target.
 *  \param angle    An angle in degrees that indicates the rotation that will be applied to dstrect, rotating it in a clockwise direction
 *  \param center   A pointer to a point indicating the point around which dstrect will be rotated (if NULL, rotation will be done around dstrect.w/2, dstrect.h/2).
 *  \param flip     An SDL_RendererFlip value stating which flipping actions should be performed on the texture
 *
 *  \return 0 on success, or -1 on error
=======
 * Copy a portion of the source texture to the current rendering target, with
 * rotation and flipping, at subpixel precision.
 *
 * \param renderer The renderer which should copy parts of a texture.
 * \param texture The source texture.
 * \param srcrect A pointer to the source rectangle, or NULL for the entire
 *                texture.
 * \param dstrect A pointer to the destination rectangle, or NULL for the
 *                entire rendering target.
 * \param angle An angle in degrees that indicates the rotation that will be
 *              applied to dstrect, rotating it in a clockwise direction
 * \param center A pointer to a point indicating the point around which
 *               dstrect will be rotated (if NULL, rotation will be done
 *               around dstrect.w/2, dstrect.h/2).
 * \param flip An SDL_RendererFlip value stating which flipping actions should
 *             be performed on the texture
 * \return 0 on success, or -1 on error
>>>>>>> 32f909f7
 */
extern DECLSPEC int SDLCALL SDL_RenderCopyExF(SDL_Renderer * renderer,
                                            SDL_Texture * texture,
                                            const SDL_Rect * srcrect,
                                            const SDL_FRect * dstrect,
                                            const double angle,
                                            const SDL_FPoint *center,
                                            const SDL_RendererFlip flip);

/**
 *  \brief Read pixels from the current rendering target.
 *
 *  \param renderer The renderer from which pixels should be read.
 *  \param rect   A pointer to the rectangle to read, or NULL for the entire
 *                render target.
 *  \param format The desired format of the pixel data, or 0 to use the format
 *                of the rendering target
 *  \param pixels A pointer to be filled in with the pixel data
 *  \param pitch  The pitch of the pixels parameter.
 *
<<<<<<< HEAD
 *  \return 0 on success, or -1 if pixel reading is not supported.
=======
 * `pitch` specifies the number of bytes between rows in the destination
 * `pixels` data. This allows you to write to a subrectangle or have padded
 * rows in the destination. Generally, `pitch` should equal the number of
 * pixels per row in the `pixels` data times the number of bytes per pixel,
 * but it might contain additional padding (for example, 24bit RGB Windows
 * Bitmap data pads all rows to multiples of 4 bytes).
>>>>>>> 32f909f7
 *
 *  \warning This is a very slow operation, and should not be used frequently.
 */
extern DECLSPEC int SDLCALL SDL_RenderReadPixels(SDL_Renderer * renderer,
                                                 const SDL_Rect * rect,
                                                 Uint32 format,
                                                 void *pixels, int pitch);

/**
<<<<<<< HEAD
 *  \brief Update the screen with rendering performed.
=======
 * Update the screen with any rendering performed since the previous call.
 *
 * SDL's rendering functions operate on a backbuffer; that is, calling a
 * rendering function such as SDL_RenderDrawLine() does not directly put a
 * line on the screen, but rather updates the backbuffer. As such, you compose
 * your entire scene and *present* the composed backbuffer to the screen as a
 * complete picture.
 *
 * Therefore, when using SDL's rendering API, one does all drawing intended
 * for the frame, and then calls this function once per frame to present the
 * final drawing to the user.
 *
 * The backbuffer should be considered invalidated after each present; do not
 * assume that previous contents will exist between frames. You are strongly
 * encouraged to call SDL_RenderClear() to initialize the backbuffer before
 * starting each new frame's drawing, even if you plan to overwrite every
 * pixel.
 *
 * \param renderer the rendering context
 *
 * \sa SDL_RenderClear
 * \sa SDL_RenderDrawLine
 * \sa SDL_RenderDrawLines
 * \sa SDL_RenderDrawPoint
 * \sa SDL_RenderDrawPoints
 * \sa SDL_RenderDrawRect
 * \sa SDL_RenderDrawRects
 * \sa SDL_RenderFillRect
 * \sa SDL_RenderFillRects
 * \sa SDL_SetRenderDrawBlendMode
 * \sa SDL_SetRenderDrawColor
>>>>>>> 32f909f7
 */
extern DECLSPEC void SDLCALL SDL_RenderPresent(SDL_Renderer * renderer);

/**
 *  \brief Destroy the specified texture.
 *
 *  \sa SDL_CreateTexture()
 *  \sa SDL_CreateTextureFromSurface()
 */
extern DECLSPEC void SDLCALL SDL_DestroyTexture(SDL_Texture * texture);

/**
 *  \brief Destroy the rendering context for a window and free associated
 *         textures.
 *
 *  \sa SDL_CreateRenderer()
 */
extern DECLSPEC void SDLCALL SDL_DestroyRenderer(SDL_Renderer * renderer);

/**
<<<<<<< HEAD
 *  \brief Force the rendering context to flush any pending commands to the
 *         underlying rendering API.
=======
 * Force the rendering context to flush any pending commands to the underlying
 * rendering API.
 *
 * You do not need to (and in fact, shouldn't) call this function unless you
 * are planning to call into OpenGL/Direct3D/Metal/whatever directly in
 * addition to using an SDL_Renderer.
>>>>>>> 32f909f7
 *
 *  You do not need to (and in fact, shouldn't) call this function unless
 *  you are planning to call into OpenGL/Direct3D/Metal/whatever directly
 *  in addition to using an SDL_Renderer.
 *
 *  This is for a very-specific case: if you are using SDL's render API,
 *  you asked for a specific renderer backend (OpenGL, Direct3D, etc),
 *  you set SDL_HINT_RENDER_BATCHING to "1", and you plan to make
 *  OpenGL/D3D/whatever calls in addition to SDL render API calls. If all of
 *  this applies, you should call SDL_RenderFlush() between calls to SDL's
 *  render API and the low-level API you're using in cooperation.
 *
<<<<<<< HEAD
 *  In all other cases, you can ignore this function. This is only here to
 *  get maximum performance out of a specific situation. In all other cases,
 *  SDL will do the right thing, perhaps at a performance loss.
=======
 * This function is first available in SDL 2.0.10, and is not needed in 2.0.9
 * and earlier, as earlier versions did not queue rendering commands at all,
 * instead flushing them to the OS immediately.
>>>>>>> 32f909f7
 *
 *  This function is first available in SDL 2.0.10, and is not needed in
 *  2.0.9 and earlier, as earlier versions did not queue rendering commands
 *  at all, instead flushing them to the OS immediately.
 */
extern DECLSPEC int SDLCALL SDL_RenderFlush(SDL_Renderer * renderer);


/**
 *  \brief Bind the texture to the current OpenGL/ES/ES2 context for use with
 *         OpenGL instructions.
 *
 *  \param texture  The SDL texture to bind
 *  \param texw     A pointer to a float that will be filled with the texture width
 *  \param texh     A pointer to a float that will be filled with the texture height
 *
 *  \return 0 on success, or -1 if the operation is not supported
 */
extern DECLSPEC int SDLCALL SDL_GL_BindTexture(SDL_Texture *texture, float *texw, float *texh);

/**
 *  \brief Unbind a texture from the current OpenGL/ES/ES2 context.
 *
 *  \param texture  The SDL texture to unbind
 *
 *  \return 0 on success, or -1 if the operation is not supported
 */
extern DECLSPEC int SDLCALL SDL_GL_UnbindTexture(SDL_Texture *texture);

/**
 *  \brief Get the CAMetalLayer associated with the given Metal renderer
 *
 *  \param renderer The renderer to query
 *
<<<<<<< HEAD
 *  \return CAMetalLayer* on success, or NULL if the renderer isn't a Metal renderer
 *
 *  \sa SDL_RenderGetMetalCommandEncoder()
=======
 * \param renderer The renderer to query
 * \returns a `CAMetalLayer *` on success, or NULL if the renderer isn't a
 *          Metal renderer
 *
 * \sa SDL_RenderGetMetalCommandEncoder
>>>>>>> 32f909f7
 */
extern DECLSPEC void *SDLCALL SDL_RenderGetMetalLayer(SDL_Renderer * renderer);

/**
 *  \brief Get the Metal command encoder for the current frame
 *
 *  \param renderer The renderer to query
 *
<<<<<<< HEAD
 *  \return id<MTLRenderCommandEncoder> on success, or NULL if the renderer isn't a Metal renderer
=======
 * \param renderer The renderer to query
 * \returns an `id<MTLRenderCommandEncoder>` on success, or NULL if the
 *          renderer isn't a Metal renderer.
>>>>>>> 32f909f7
 *
 * \sa SDL_RenderGetMetalLayer
 */
extern DECLSPEC void *SDLCALL SDL_RenderGetMetalCommandEncoder(SDL_Renderer * renderer);

/* Ends C function definitions when using C++ */
#ifdef __cplusplus
}
#endif
#include "close_code.h"

#endif /* SDL_render_h_ */

/* vi: set ts=4 sw=4 expandtab: */<|MERGE_RESOLUTION|>--- conflicted
+++ resolved
@@ -334,14 +334,7 @@
                                                    Uint8 alpha);
 
 /**
-<<<<<<< HEAD
- *  \brief Get the additional alpha value used in render copy operations.
- *
- *  \param texture The texture to query.
- *  \param alpha     A pointer filled in with the current alpha value.
-=======
  * Get the additional alpha value multiplied into render copy operations.
->>>>>>> 32f909f7
  *
  *  \return 0 on success, or -1 if the texture is not valid.
  *
@@ -351,14 +344,7 @@
                                                    Uint8 * alpha);
 
 /**
-<<<<<<< HEAD
- *  \brief Set the blend mode used for texture copy operations.
- *
- *  \param texture The texture to update.
- *  \param blendMode ::SDL_BlendMode to use for texture blending.
-=======
  * Set the blend mode for a texture, used by SDL_RenderCopy().
->>>>>>> 32f909f7
  *
  *  \return 0 on success, or -1 if the texture is not valid or the blend mode is
  *          not supported.
@@ -395,11 +381,7 @@
  *  \note If the scale mode is not supported, the closest supported mode is
  *        chosen.
  *
-<<<<<<< HEAD
- *  \sa SDL_GetTextureScaleMode()
-=======
  * \sa SDL_GetTextureScaleMode
->>>>>>> 32f909f7
  */
 extern DECLSPEC int SDLCALL SDL_SetTextureScaleMode(SDL_Texture * texture,
                                                     SDL_ScaleMode scaleMode);
@@ -410,13 +392,7 @@
  *  \param texture   The texture to query.
  *  \param scaleMode A pointer filled in with the current scale mode.
  *
-<<<<<<< HEAD
- *  \return 0 on success, or -1 if the texture is not valid.
- *
- *  \sa SDL_SetTextureScaleMode()
-=======
  * \sa SDL_SetTextureScaleMode
->>>>>>> 32f909f7
  */
 extern DECLSPEC int SDLCALL SDL_GetTextureScaleMode(SDL_Texture * texture,
                                                     SDL_ScaleMode *scaleMode);
@@ -442,12 +418,8 @@
                                               const void *pixels, int pitch);
 
 /**
-<<<<<<< HEAD
- *  \brief Update a rectangle within a planar YV12 or IYUV texture with new pixel data.
-=======
  * Update a rectangle within a planar YV12 or IYUV texture with new pixel
  * data.
->>>>>>> 32f909f7
  *
  *  \param texture   The texture to update
  *  \param rect      A pointer to the rectangle of pixels to update, or NULL to
@@ -472,9 +444,6 @@
                                                  const Uint8 *Vplane, int Vpitch);
 
 /**
-<<<<<<< HEAD
- *  \brief Lock a portion of the texture for write-only pixel access.
-=======
  * Update a rectangle within a planar NV12 or NV21 texture with new pixels.
  *
  * You can use SDL_UpdateTexture() as long as your pixel data is a contiguous
@@ -504,7 +473,6 @@
  * contain the old texture data. This is a write-only operation, and if you
  * need to keep a copy of the texture data you should do that at the
  * application level.
->>>>>>> 32f909f7
  *
  *  \param texture   The texture to lock for access, which was created with
  *                   ::SDL_TEXTUREACCESS_STREAMING.
@@ -516,11 +484,7 @@
  *
  *  \return 0 on success, or -1 if the texture is not valid or was not created with ::SDL_TEXTUREACCESS_STREAMING.
  *
-<<<<<<< HEAD
- *  \sa SDL_UnlockTexture()
-=======
  * \sa SDL_UnlockTexture
->>>>>>> 32f909f7
  */
 extern DECLSPEC int SDLCALL SDL_LockTexture(SDL_Texture * texture,
                                             const SDL_Rect * rect,
@@ -539,9 +503,6 @@
  *
  *  \return 0 on success, or -1 if the texture is not valid or was not created with ::SDL_TEXTUREACCESS_STREAMING.
  *
-<<<<<<< HEAD
- *  \sa SDL_UnlockTexture()
-=======
  * \param texture the texture to lock for access, which was created with
  *                `SDL_TEXTUREACCESS_STREAMING`
  * \param rect a pointer to the rectangle to lock for access. If the rect is
@@ -553,17 +514,12 @@
  *
  * \sa SDL_LockTexture
  * \sa SDL_UnlockTexture
->>>>>>> 32f909f7
  */
 extern DECLSPEC int SDLCALL SDL_LockTextureToSurface(SDL_Texture *texture,
                                             const SDL_Rect *rect,
                                             SDL_Surface **surface);
 
 /**
-<<<<<<< HEAD
- *  \brief Unlock a texture, uploading the changes to video memory, if needed.
- *         If SDL_LockTextureToSurface() was called for locking, the SDL surface is freed.
-=======
  * Unlock a texture, uploading the changes to video memory, if needed.
  *
  * **Warning**: Please note that SDL_LockTexture() is intended to be
@@ -575,7 +531,6 @@
  * corrupted textures, depending on the renderer in use.
  *
  * \param texture a texture locked by SDL_LockTexture()
->>>>>>> 32f909f7
  *
  *  \sa SDL_LockTexture()
  *  \sa SDL_LockTextureToSurface()
@@ -592,12 +547,6 @@
 extern DECLSPEC SDL_bool SDLCALL SDL_RenderTargetSupported(SDL_Renderer *renderer);
 
 /**
-<<<<<<< HEAD
- * \brief Set a texture as the current rendering target.
- *
- * \param renderer The renderer.
- * \param texture The targeted texture, which must be created with the SDL_TEXTUREACCESS_TARGET flag, or NULL for the default render target
-=======
  * Set a texture as the current rendering target.
  *
  * Before using this function, you should check the
@@ -614,7 +563,6 @@
  *                window instead of a texture.
  * \returns 0 on success or a negative error code on failure; call
  *          SDL_GetError() for more information.
->>>>>>> 32f909f7
  *
  * \return 0 on success, or -1 on error
  *
@@ -633,13 +581,6 @@
 extern DECLSPEC SDL_Texture * SDLCALL SDL_GetRenderTarget(SDL_Renderer *renderer);
 
 /**
-<<<<<<< HEAD
- *  \brief Set device independent resolution for rendering
- *
- *  \param renderer The renderer for which resolution should be set.
- *  \param w      The width of the logical resolution
- *  \param h      The height of the logical resolution
-=======
  * Set a device independent resolution for rendering.
  *
  * This function uses the viewport and scaling functionality to allow a fixed
@@ -651,7 +592,6 @@
  * will be filtered and scaled so they seem to arrive within the logical
  * resolution. The SDL_HINT_MOUSE_RELATIVE_SCALING hint controls whether
  * relative motion events are also scaled.
->>>>>>> 32f909f7
  *
  *  This function uses the viewport and scaling functionality to allow a fixed logical
  *  resolution for rendering, regardless of the actual output resolution.  If the actual
@@ -712,12 +652,8 @@
  *  \param renderer The renderer for which the drawing area should be set.
  *  \param rect The rectangle representing the drawing area, or NULL to set the viewport to the entire target.
  *
-<<<<<<< HEAD
- *  The x,y of the viewport rect represents the origin for rendering.
-=======
  * When the window is resized, the viewport is reset to fill the entire new
  * window size.
->>>>>>> 32f909f7
  *
  *  \return 0 on success, or -1 on error
  *
@@ -807,18 +743,6 @@
                                                float *scaleX, float *scaleY);
 
 /**
-<<<<<<< HEAD
- *  \brief Set the color used for drawing operations (Rect, Line and Clear).
- *
- *  \param renderer The renderer for which drawing color should be set.
- *  \param r The red value used to draw on the rendering target.
- *  \param g The green value used to draw on the rendering target.
- *  \param b The blue value used to draw on the rendering target.
- *  \param a The alpha value used to draw on the rendering target, usually
- *           ::SDL_ALPHA_OPAQUE (255).
- *
- *  \return 0 on success, or -1 on error
-=======
  * Set the color used for drawing operations (Rect, Line and Clear).
  *
  * Set the color for drawing or filling rectangles, lines, and points, and for
@@ -844,7 +768,6 @@
  * \sa SDL_RenderDrawRects
  * \sa SDL_RenderFillRect
  * \sa SDL_RenderFillRects
->>>>>>> 32f909f7
  */
 extern DECLSPEC int SDLCALL SDL_SetRenderDrawColor(SDL_Renderer * renderer,
                                            Uint8 r, Uint8 g, Uint8 b,
@@ -1026,21 +949,9 @@
 /**
  *  \brief Copy a portion of the source texture to the current rendering target, rotating it by angle around the given center
  *
-<<<<<<< HEAD
- *  \param renderer The renderer which should copy parts of a texture.
- *  \param texture The source texture.
- *  \param srcrect   A pointer to the source rectangle, or NULL for the entire
- *                   texture.
- *  \param dstrect   A pointer to the destination rectangle, or NULL for the
- *                   entire rendering target.
- *  \param angle    An angle in degrees that indicates the rotation that will be applied to dstrect, rotating it in a clockwise direction
- *  \param center   A pointer to a point indicating the point around which dstrect will be rotated (if NULL, rotation will be done around dstrect.w/2, dstrect.h/2).
- *  \param flip     An SDL_RendererFlip value stating which flipping actions should be performed on the texture
-=======
  * Copy a portion of the texture to the current rendering target, optionally
  * rotating it by angle around the given center and also flipping it
  * top-bottom and/or left-right.
->>>>>>> 32f909f7
  *
  *  \return 0 on success, or -1 on error
  */
@@ -1108,17 +1019,10 @@
 /**
  *  \brief Draw a rectangle on the current rendering target.
  *
-<<<<<<< HEAD
- *  \param renderer The renderer which should draw a rectangle.
- *  \param rect A pointer to the destination rectangle, or NULL to outline the entire rendering target.
- *
- *  \return 0 on success, or -1 on error
-=======
  * \param renderer The renderer which should draw a rectangle.
  * \param rect A pointer to the destination rectangle, or NULL to outline the
  *             entire rendering target.
  * \return 0 on success, or -1 on error
->>>>>>> 32f909f7
  */
 extern DECLSPEC int SDLCALL SDL_RenderDrawRectF(SDL_Renderer * renderer,
                                                const SDL_FRect * rect);
@@ -1137,12 +1041,8 @@
                                                  int count);
 
 /**
-<<<<<<< HEAD
- *  \brief Fill a rectangle on the current rendering target with the drawing color.
-=======
  * Fill a rectangle on the current rendering target with the drawing color at
  * subpixel precision.
->>>>>>> 32f909f7
  *
  *  \param renderer The renderer which should fill a rectangle.
  *  \param rect A pointer to the destination rectangle, or NULL for the entire
@@ -1184,21 +1084,6 @@
                                             const SDL_FRect * dstrect);
 
 /**
-<<<<<<< HEAD
- *  \brief Copy a portion of the source texture to the current rendering target, rotating it by angle around the given center
- *
- *  \param renderer The renderer which should copy parts of a texture.
- *  \param texture The source texture.
- *  \param srcrect   A pointer to the source rectangle, or NULL for the entire
- *                   texture.
- *  \param dstrect   A pointer to the destination rectangle, or NULL for the
- *                   entire rendering target.
- *  \param angle    An angle in degrees that indicates the rotation that will be applied to dstrect, rotating it in a clockwise direction
- *  \param center   A pointer to a point indicating the point around which dstrect will be rotated (if NULL, rotation will be done around dstrect.w/2, dstrect.h/2).
- *  \param flip     An SDL_RendererFlip value stating which flipping actions should be performed on the texture
- *
- *  \return 0 on success, or -1 on error
-=======
  * Copy a portion of the source texture to the current rendering target, with
  * rotation and flipping, at subpixel precision.
  *
@@ -1216,7 +1101,6 @@
  * \param flip An SDL_RendererFlip value stating which flipping actions should
  *             be performed on the texture
  * \return 0 on success, or -1 on error
->>>>>>> 32f909f7
  */
 extern DECLSPEC int SDLCALL SDL_RenderCopyExF(SDL_Renderer * renderer,
                                             SDL_Texture * texture,
@@ -1237,16 +1121,12 @@
  *  \param pixels A pointer to be filled in with the pixel data
  *  \param pitch  The pitch of the pixels parameter.
  *
-<<<<<<< HEAD
- *  \return 0 on success, or -1 if pixel reading is not supported.
-=======
  * `pitch` specifies the number of bytes between rows in the destination
  * `pixels` data. This allows you to write to a subrectangle or have padded
  * rows in the destination. Generally, `pitch` should equal the number of
  * pixels per row in the `pixels` data times the number of bytes per pixel,
  * but it might contain additional padding (for example, 24bit RGB Windows
  * Bitmap data pads all rows to multiples of 4 bytes).
->>>>>>> 32f909f7
  *
  *  \warning This is a very slow operation, and should not be used frequently.
  */
@@ -1256,9 +1136,6 @@
                                                  void *pixels, int pitch);
 
 /**
-<<<<<<< HEAD
- *  \brief Update the screen with rendering performed.
-=======
  * Update the screen with any rendering performed since the previous call.
  *
  * SDL's rendering functions operate on a backbuffer; that is, calling a
@@ -1290,7 +1167,6 @@
  * \sa SDL_RenderFillRects
  * \sa SDL_SetRenderDrawBlendMode
  * \sa SDL_SetRenderDrawColor
->>>>>>> 32f909f7
  */
 extern DECLSPEC void SDLCALL SDL_RenderPresent(SDL_Renderer * renderer);
 
@@ -1311,17 +1187,12 @@
 extern DECLSPEC void SDLCALL SDL_DestroyRenderer(SDL_Renderer * renderer);
 
 /**
-<<<<<<< HEAD
- *  \brief Force the rendering context to flush any pending commands to the
- *         underlying rendering API.
-=======
  * Force the rendering context to flush any pending commands to the underlying
  * rendering API.
  *
  * You do not need to (and in fact, shouldn't) call this function unless you
  * are planning to call into OpenGL/Direct3D/Metal/whatever directly in
  * addition to using an SDL_Renderer.
->>>>>>> 32f909f7
  *
  *  You do not need to (and in fact, shouldn't) call this function unless
  *  you are planning to call into OpenGL/Direct3D/Metal/whatever directly
@@ -1334,15 +1205,9 @@
  *  this applies, you should call SDL_RenderFlush() between calls to SDL's
  *  render API and the low-level API you're using in cooperation.
  *
-<<<<<<< HEAD
- *  In all other cases, you can ignore this function. This is only here to
- *  get maximum performance out of a specific situation. In all other cases,
- *  SDL will do the right thing, perhaps at a performance loss.
-=======
  * This function is first available in SDL 2.0.10, and is not needed in 2.0.9
  * and earlier, as earlier versions did not queue rendering commands at all,
  * instead flushing them to the OS immediately.
->>>>>>> 32f909f7
  *
  *  This function is first available in SDL 2.0.10, and is not needed in
  *  2.0.9 and earlier, as earlier versions did not queue rendering commands
@@ -1377,17 +1242,11 @@
  *
  *  \param renderer The renderer to query
  *
-<<<<<<< HEAD
- *  \return CAMetalLayer* on success, or NULL if the renderer isn't a Metal renderer
- *
- *  \sa SDL_RenderGetMetalCommandEncoder()
-=======
  * \param renderer The renderer to query
  * \returns a `CAMetalLayer *` on success, or NULL if the renderer isn't a
  *          Metal renderer
  *
  * \sa SDL_RenderGetMetalCommandEncoder
->>>>>>> 32f909f7
  */
 extern DECLSPEC void *SDLCALL SDL_RenderGetMetalLayer(SDL_Renderer * renderer);
 
@@ -1396,13 +1255,9 @@
  *
  *  \param renderer The renderer to query
  *
-<<<<<<< HEAD
- *  \return id<MTLRenderCommandEncoder> on success, or NULL if the renderer isn't a Metal renderer
-=======
  * \param renderer The renderer to query
  * \returns an `id<MTLRenderCommandEncoder>` on success, or NULL if the
  *          renderer isn't a Metal renderer.
->>>>>>> 32f909f7
  *
  * \sa SDL_RenderGetMetalLayer
  */
