--- conflicted
+++ resolved
@@ -60,9 +60,6 @@
 extern DECLSPEC SDL_Window * SDLCALL SDL_GetKeyboardFocus(void);
 
 /**
-<<<<<<< HEAD
- *  \brief Get a snapshot of the current state of the keyboard.
-=======
  * Get a snapshot of the current state of the keyboard.
  *
  * The pointer returned is a pointer to an internal SDL array. It will be
@@ -72,7 +69,6 @@
  * A array element with a value of 1 means that the key is pressed and a value
  * of 0 means that it is not. Indexes into this array are obtained by using
  * SDL_Scancode values.
->>>>>>> 32f909f7
  *
  *  \param numkeys if non-NULL, receives the length of the returned array.
  *
@@ -101,15 +97,10 @@
 extern DECLSPEC void SDLCALL SDL_SetModState(SDL_Keymod modstate);
 
 /**
-<<<<<<< HEAD
- *  \brief Get the key code corresponding to the given scancode according
- *         to the current keyboard layout.
-=======
  * Get the key code corresponding to the given scancode according to the
  * current keyboard layout.
  *
  * See SDL_Keycode for details.
->>>>>>> 32f909f7
  *
  *  See ::SDL_Keycode for details.
  *
@@ -118,13 +109,8 @@
 extern DECLSPEC SDL_Keycode SDLCALL SDL_GetKeyFromScancode(SDL_Scancode scancode);
 
 /**
-<<<<<<< HEAD
- *  \brief Get the scancode corresponding to the given key code according to the
- *         current keyboard layout.
-=======
  * Get the scancode corresponding to the given key code according to the
  * current keyboard layout.
->>>>>>> 32f909f7
  *
  *  See ::SDL_Scancode for details.
  *
@@ -177,11 +163,6 @@
  *  \brief Start accepting Unicode text input events.
  *         This function will show the on-screen keyboard if supported.
  *
-<<<<<<< HEAD
- *  \sa SDL_StopTextInput()
- *  \sa SDL_SetTextInputRect()
- *  \sa SDL_HasScreenKeyboardSupport()
-=======
  * This function will start accepting Unicode text input events in the focused
  * SDL window, and start emitting SDL_TextInputEvent (SDL_TEXTINPUT) and
  * SDL_TextEditingEvent (SDL_TEXTEDITING) events. Please use this function in
@@ -191,7 +172,6 @@
  *
  * \sa SDL_SetTextInputRect
  * \sa SDL_StopTextInput
->>>>>>> 32f909f7
  */
 extern DECLSPEC void SDLCALL SDL_StartTextInput(void);
 
