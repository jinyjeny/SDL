/*
  Simple DirectMedia Layer
  Copyright (C) 1997-2020 Sam Lantinga <slouken@libsdl.org>

  This software is provided 'as-is', without any express or implied
  warranty.  In no event will the authors be held liable for any damages
  arising from the use of this software.

  Permission is granted to anyone to use this software for any purpose,
  including commercial applications, and to alter it and redistribute it
  freely, subject to the following restrictions:

  1. The origin of this software must not be misrepresented; you must not
     claim that you wrote the original software. If you use this software
     in a product, an acknowledgment in the product documentation would be
     appreciated but is not required.
  2. Altered source versions must be plainly marked as such, and must not be
     misrepresented as being the original software.
  3. This notice may not be removed or altered from any source distribution.
*/

/**
 *  \file SDL_blendmode.h
 *
 *  Header file declaring the SDL_BlendMode enumeration
 */

#ifndef SDL_blendmode_h_
#define SDL_blendmode_h_

#include "begin_code.h"
/* Set up for C function definitions, even when using C++ */
#ifdef __cplusplus
extern "C" {
#endif

/**
 *  \brief The blend mode used in SDL_RenderCopy() and drawing operations.
 */
typedef enum
{
    SDL_BLENDMODE_NONE = 0x00000000,     /**< no blending
                                              dstRGBA = srcRGBA */
    SDL_BLENDMODE_BLEND = 0x00000001,    /**< alpha blending
                                              dstRGB = (srcRGB * srcA) + (dstRGB * (1-srcA))
                                              dstA = srcA + (dstA * (1-srcA)) */
    SDL_BLENDMODE_ADD = 0x00000002,      /**< additive blending
                                              dstRGB = (srcRGB * srcA) + dstRGB
                                              dstA = dstA */
    SDL_BLENDMODE_MOD = 0x00000004,      /**< color modulate
                                              dstRGB = srcRGB * dstRGB
                                              dstA = dstA */
    SDL_BLENDMODE_MUL = 0x00000008,      /**< color multiply
                                              dstRGB = (srcRGB * dstRGB) + (dstRGB * (1-srcA))
                                              dstA = (srcA * dstA) + (dstA * (1-srcA)) */
    SDL_BLENDMODE_INVALID = 0x7FFFFFFF

    /* Additional custom blend modes can be returned by SDL_ComposeCustomBlendMode() */

} SDL_BlendMode;

/**
 *  \brief The blend operation used when combining source and destination pixel components
 */
typedef enum
{
    SDL_BLENDOPERATION_ADD              = 0x1,  /**< dst + src: supported by all renderers */
    SDL_BLENDOPERATION_SUBTRACT         = 0x2,  /**< dst - src : supported by D3D9, D3D11, OpenGL, OpenGLES */
    SDL_BLENDOPERATION_REV_SUBTRACT     = 0x3,  /**< src - dst : supported by D3D9, D3D11, OpenGL, OpenGLES */
    SDL_BLENDOPERATION_MINIMUM          = 0x4,  /**< min(dst, src) : supported by D3D11 */
    SDL_BLENDOPERATION_MAXIMUM          = 0x5   /**< max(dst, src) : supported by D3D11 */

} SDL_BlendOperation;

/**
 *  \brief The normalized factor used to multiply pixel components
 */
typedef enum
{
    SDL_BLENDFACTOR_ZERO                = 0x1,  /**< 0, 0, 0, 0 */
    SDL_BLENDFACTOR_ONE                 = 0x2,  /**< 1, 1, 1, 1 */
    SDL_BLENDFACTOR_SRC_COLOR           = 0x3,  /**< srcR, srcG, srcB, srcA */
    SDL_BLENDFACTOR_ONE_MINUS_SRC_COLOR = 0x4,  /**< 1-srcR, 1-srcG, 1-srcB, 1-srcA */
    SDL_BLENDFACTOR_SRC_ALPHA           = 0x5,  /**< srcA, srcA, srcA, srcA */
    SDL_BLENDFACTOR_ONE_MINUS_SRC_ALPHA = 0x6,  /**< 1-srcA, 1-srcA, 1-srcA, 1-srcA */
    SDL_BLENDFACTOR_DST_COLOR           = 0x7,  /**< dstR, dstG, dstB, dstA */
    SDL_BLENDFACTOR_ONE_MINUS_DST_COLOR = 0x8,  /**< 1-dstR, 1-dstG, 1-dstB, 1-dstA */
    SDL_BLENDFACTOR_DST_ALPHA           = 0x9,  /**< dstA, dstA, dstA, dstA */
    SDL_BLENDFACTOR_ONE_MINUS_DST_ALPHA = 0xA   /**< 1-dstA, 1-dstA, 1-dstA, 1-dstA */

} SDL_BlendFactor;

/**
<<<<<<< HEAD
 *  \brief Create a custom blend mode, which may or may not be supported by a given renderer
 *
 *  \param srcColorFactor source color factor
 *  \param dstColorFactor destination color factor
 *  \param colorOperation color operation
 *  \param srcAlphaFactor source alpha factor
 *  \param dstAlphaFactor destination alpha factor
 *  \param alphaOperation alpha operation
 *
 *  The result of the blend mode operation will be:
 *      dstRGB = dstRGB * dstColorFactor colorOperation srcRGB * srcColorFactor
 *  and
 *      dstA = dstA * dstAlphaFactor alphaOperation srcA * srcAlphaFactor
=======
 * Compose a custom blend mode for renderers.
 *
 * The functions SDL_SetRenderDrawBlendMode and SDL_SetTextureBlendMode accept
 * the SDL_BlendMode returned by this function if the renderer supports it.
 *
 * A blend mode controls how the pixels from a drawing operation (source) get
 * combined with the pixels from the render target (destination). First, the
 * components of the source and destination pixels get multiplied with their
 * blend factors. Then, the blend operation takes the two products and
 * calculates the result that will get stored in the render target.
 *
 * Expressed in pseudocode, it would look like this:
 *
 * ```c
 * dstRGB = colorOperation(srcRGB * srcColorFactor, dstRGB * dstColorFactor);
 * dstA = alphaOperation(srcA * srcAlphaFactor, dstA * dstAlphaFactor);
 * ```
 *
 * Where the functions `colorOperation(src, dst)` and `alphaOperation(src,
 * dst)` can return one of the following:
 *
 * - `src + dst`
 * - `src - dst`
 * - `dst - src`
 * - `min(src, dst)`
 * - `max(src, dst)`
 *
 * The red, green, and blue components are always multiplied with the first,
 * second, and third components of the SDL_BlendFactor, respectively. The
 * fourth component is not used.
 *
 * The alpha component is always multiplied with the fourth component of the
 * SDL_BlendFactor. The other components are not used in the alpha
 * calculation.
 *
 * Support for these blend modes varies for each renderer. To check if a
 * specific SDL_BlendMode is supported, create a renderer and pass it to
 * either SDL_SetRenderDrawBlendMode or SDL_SetTextureBlendMode. They will
 * return with an error if the blend mode is not supported.
 *
 * This list describes the support of custom blend modes for each renderer in
 * SDL 2.0.6. All renderers support the four blend modes listed in the
 * SDL_BlendMode enumeration.
 *
 * - **direct3d**: Supports `SDL_BLENDOPERATION_ADD` with all factors.
 * - **direct3d11**: Supports all operations with all factors. However, some
 *   factors produce unexpected results with `SDL_BLENDOPERATION_MINIMUM` and
 *   `SDL_BLENDOPERATION_MAXIMUM`.
 * - **opengl**: Supports the `SDL_BLENDOPERATION_ADD` operation with all
 *   factors. OpenGL versions 1.1, 1.2, and 1.3 do not work correctly with SDL
 *   2.0.6.
 * - **opengles**: Supports the `SDL_BLENDOPERATION_ADD` operation with all
 *   factors. Color and alpha factors need to be the same. OpenGL ES 1
 *   implementation specific: May also support `SDL_BLENDOPERATION_SUBTRACT`
 *   and `SDL_BLENDOPERATION_REV_SUBTRACT`. May support color and alpha
 *   operations being different from each other. May support color and alpha
 *   factors being different from each other.
 * - **opengles2**: Supports the `SDL_BLENDOPERATION_ADD`,
 *   `SDL_BLENDOPERATION_SUBTRACT`, `SDL_BLENDOPERATION_REV_SUBTRACT`
 *   operations with all factors.
 * - **psp**: No custom blend mode support.
 * - **software**: No custom blend mode support.
 *
 * Some renderers do not provide an alpha component for the default render
 * target. The `SDL_BLENDFACTOR_DST_ALPHA` and
 * `SDL_BLENDFACTOR_ONE_MINUS_DST_ALPHA` factors do not have an effect in this
 * case.
 *
 * \param srcColorFactor the SDL_BlendFactor applied to the red, green, and
 *                       blue components of the source pixels
 * \param dstColorFactor the SDL_BlendFactor applied to the red, green, and
 *                       blue components of the destination pixels
 * \param colorOperation the SDL_BlendOperation used to combine the red,
 *                       green, and blue components of the source and
 *                       destination pixels
 * \param srcAlphaFactor the SDL_BlendFactor applied to the alpha component of
 *                       the source pixels
 * \param dstAlphaFactor the SDL_BlendFactor applied to the alpha component of
 *                       the destination pixels
 * \param alphaOperation the SDL_BlendOperation used to combine the alpha
 *                       component of the source and destination pixels
 * \returns an SDL_BlendMode that represents the chosen factors and
 *          operations.
 *
 * \since This function is available in SDL 2.0.6.
 *
 * \sa SDL_SetRenderDrawBlendMode
 * \sa SDL_GetRenderDrawBlendMode
 * \sa SDL_SetTextureBlendMode
 * \sa SDL_GetTextureBlendMode
>>>>>>> 32f909f7
 */
extern DECLSPEC SDL_BlendMode SDLCALL SDL_ComposeCustomBlendMode(SDL_BlendFactor srcColorFactor,
                                                                 SDL_BlendFactor dstColorFactor,
                                                                 SDL_BlendOperation colorOperation,
                                                                 SDL_BlendFactor srcAlphaFactor,
                                                                 SDL_BlendFactor dstAlphaFactor,
                                                                 SDL_BlendOperation alphaOperation);

/* Ends C function definitions when using C++ */
#ifdef __cplusplus
}
#endif
#include "close_code.h"

#endif /* SDL_blendmode_h_ */

/* vi: set ts=4 sw=4 expandtab: */<|MERGE_RESOLUTION|>--- conflicted
+++ resolved
@@ -91,21 +91,6 @@
 } SDL_BlendFactor;
 
 /**
-<<<<<<< HEAD
- *  \brief Create a custom blend mode, which may or may not be supported by a given renderer
- *
- *  \param srcColorFactor source color factor
- *  \param dstColorFactor destination color factor
- *  \param colorOperation color operation
- *  \param srcAlphaFactor source alpha factor
- *  \param dstAlphaFactor destination alpha factor
- *  \param alphaOperation alpha operation
- *
- *  The result of the blend mode operation will be:
- *      dstRGB = dstRGB * dstColorFactor colorOperation srcRGB * srcColorFactor
- *  and
- *      dstA = dstA * dstAlphaFactor alphaOperation srcA * srcAlphaFactor
-=======
  * Compose a custom blend mode for renderers.
  *
  * The functions SDL_SetRenderDrawBlendMode and SDL_SetTextureBlendMode accept
@@ -196,7 +181,6 @@
  * \sa SDL_GetRenderDrawBlendMode
  * \sa SDL_SetTextureBlendMode
  * \sa SDL_GetTextureBlendMode
->>>>>>> 32f909f7
  */
 extern DECLSPEC SDL_BlendMode SDLCALL SDL_ComposeCustomBlendMode(SDL_BlendFactor srcColorFactor,
                                                                  SDL_BlendFactor dstColorFactor,
