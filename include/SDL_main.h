--- conflicted
+++ resolved
@@ -122,13 +122,8 @@
 
 
 /**
-<<<<<<< HEAD
- *  This is called by the real SDL main function to let the rest of the
- *  library know that initialization was done properly.
-=======
  * Circumvent failure of SDL_Init() when not using SDL_main() as an entry
  * point.
->>>>>>> 32f909f7
  *
  *  Calling this yourself without knowing what you're doing can cause
  *  crashes and hard to diagnose problems with your application.
