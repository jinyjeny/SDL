#
# winrtbuild.ps1 -- A Powershell script to build all SDL/WinRT variants,
#    across all WinRT platforms, in all of their supported, CPU architectures.
#
# Initial version written by David Ludwig <dludwig@pobox.com>
#
# This script can be launched from Windows Explorer by double-clicking
# on winrtbuild.bat
#
# Output will be placed in the following subdirectories of the SDL source
# tree:
#   * VisualC-WinRT\lib\  -- final .dll, .lib, and .pdb files
#   * VisualC-WinRT\obj\  -- intermediate build files
#
# Recommended Dependencies:
#   * Windows 8.1 or higher
#   * Powershell 4.0 or higher (included as part of Windows 8.1)
#   * Visual C++ 2012, for building Windows 8.0 and Windows Phone 8.0 binaries.
#   * Visual C++ 2013, for building Windows 8.1 and Windows Phone 8.1 binaries
#   * SDKs for Windows 8.0, Windows 8.1, Windows Phone 8.0, and
#     Windows Phone 8.1, as needed
#
# Commom parameters/variables may include, but aren't strictly limited to:
#   * PlatformToolset: the name of one of Visual Studio's build platforms.
#     Different PlatformToolsets output different binaries.  One
#     PlatformToolset exists for each WinRT platform.  Possible values
#     may include:
#       - "v110": Visual Studio 2012 build tools, plus the Windows 8.0 SDK
#       - "v110_wp80": Visual Studio 2012 build tools, plus the Windows Phone 8.0 SDK
#       - "v120": Visual Studio 2013 build tools, plus the Windows 8.1 SDK
#       - "v120_wp81": Visual Studio 2013 build tools, plus the Windows Phone 8.1 SDK
#   * VSProjectPath: the full path to a Visual Studio or Visual C++ project file
#   * VSProjectName: the internal name of a Visual Studio or Visual C++ project
#     file.  Some of Visual Studio's own build tools use this name when
#     calculating paths for build-output.
#   * Platform: a Visual Studio platform name, which often maps to a CPU
#     CPU architecture.  Possible values may include: "Win32" (for 32-bit x86),
#     "ARM", or "x64" (for 64-bit x86).
#

# Base version of SDL, used for packaging purposes
<<<<<<< HEAD
$SDLVersion = "2.0.14"
=======
$SDLVersion = "2.0.16"
>>>>>>> 32f909f7

# Gets the .bat file that sets up an MSBuild environment, given one of
# Visual Studio's, "PlatformToolset"s.
function Get-MSBuild-Env-Launcher
{
    param(
        [Parameter(Mandatory=$true,Position=1)][string]$PlatformToolset
    )

    if ($PlatformToolset -eq "v110") {      # Windows 8.0 (not Windows Phone), via VS 2012
        return "C:\Program Files (x86)\Microsoft Visual Studio 11.0\VC\vcvarsall.bat"
    }
    if ($PlatformToolset -eq "v110_wp80") { # Windows Phone 8.0, via VS 2012
        return "C:\Program Files (x86)\Microsoft Visual Studio 11.0\VC\WPSDK\WP80\vcvarsphoneall.bat"
    }
    if ($PlatformToolset -eq "v120") {      # Windows 8.1 (not Windows Phone), via VS 2013
        return "C:\Program Files (x86)\Microsoft Visual Studio 12.0\VC\vcvarsall.bat"
    }
    if ($PlatformToolset -eq "v120_wp81") { # Windows Phone 8.1, via VS 2013
        return "C:\Program Files (x86)\Microsoft Visual Studio 12.0\VC\vcvarsall.bat"
    }
    if ($PlatformToolset -eq "v140") {      # Windows 10, via VS 2015
        return "C:\Program Files (x86)\Microsoft Visual Studio 14.0\VC\vcvarsall.bat"
    }
    return ""
}

# Gets a string that identifies the build-variant of SDL/WinRT that is specific
# to a particular Visual Studio PlatformToolset.
function Get-SDL-WinRT-Variant-Name
{
    param(
        [Parameter(Mandatory=$true,Position=1)][string]$PlatformToolset,

        # If true, append a string to this function's output, identifying the
        # build-variant's minimum-supported version of Visual Studio.
        [switch]$IncludeVSSuffix = $false
    )

    if ($PlatformToolset -eq "v110") {      # Windows 8.0 (not Windows Phone), via VS 2012 project files
        if ($IncludeVSSuffix) {
            return "WinRT80_VS2012"
        } else {
            return "WinRT80"
        }
    }
    if ($PlatformToolset -eq "v110_wp80") { # Windows Phone 8.0, via VS 2012 project files
        if ($IncludeVSSuffix) {
            return "WinPhone80_VS2012"
        } else {
            return "WinPhone80"
        }
    }
    if ($PlatformToolset -eq "v120") {      # Windows 8.1 (not Windows Phone), via VS 2013 project files
        if ($IncludeVSSuffix) {
            return "WinRT81_VS2013"
        } else {
            return "WinRT81"
        }
    }
    if ($PlatformToolset -eq "v120_wp81") { # Windows Phone 8.1, via VS 2013 project files
        if ($IncludeVSSuffix) {
            return "WinPhone81_VS2013"
        } else {
            return "WinPhone81"
        }
    }
    if ($PlatformToolset -eq "v140") {      # Windows 10, via VS 2015 project files
        if ($IncludeVSSuffix) {
            return "UWP_VS2015"
        } else {
            return "UWP"
        }
    }
    return ""
}

# Returns the internal name of a Visual Studio Project.
#
# The internal name of a VS Project is encoded inside the project file
# itself, inside a set of <ProjectName></ProjectName> XML tags.
function Get-VS-ProjectName
{
    param(
        [Parameter(Mandatory=$true,Position=1)]$VSProjectPath
    )

    # For now, just do a regex for the project name:
    $matches = (Get-Content $VSProjectPath | Select-String -Pattern ".*<ProjectName>([^<]+)<.*").Matches
    foreach ($match in $matches) {
        if ($match.Groups.Count -ge 1) {
            return $match.Groups[1].Value
        }
    }
    return $null
}

# Build a specific variant of SDL/WinRT
function Build-SDL-WinRT-Variant
{
    #
    # Read in arguments:
    #
    param (
        # name of an SDL project file, minus extensions and
        # platform-identifying suffixes
        [Parameter(Mandatory=$true,Position=1)][string]$SDLProjectName,

        [Parameter(Mandatory=$true,Position=2)][string]$PlatformToolset,

        [Parameter(Mandatory=$true,Position=3)][string]$Platform
    )

    #
    # Derive other properties from read-in arguments:
    #

    # The .bat file to setup a platform-appropriate MSBuild environment:
    $BatchFileForMSBuildEnv = Get-MSBuild-Env-Launcher $PlatformToolset

    # The full path to the VS Project that'll be built:
    $VSProjectPath = "$PSScriptRoot\..\VisualC-WinRT\$(Get-SDL-WinRT-Variant-Name $PlatformToolset -IncludeVSSuffix)\$SDLProjectName-$(Get-SDL-WinRT-Variant-Name $PlatformToolset).vcxproj"

    # The internal name of the VS Project, used in some post-build steps:
    $VSProjectName = Get-VS-ProjectName $VSProjectPath

    # Where to place output binaries (.dll, .lib, and .pdb files):
    $OutDir = "$PSScriptRoot\..\VisualC-WinRT\lib\$(Get-SDL-WinRT-Variant-Name $PlatformToolset)\$Platform"

    # Where to place intermediate build files:
    $IntermediateDir = "$PSScriptRoot\..\VisualC-WinRT\obj\$SDLProjectName-$(Get-SDL-WinRT-Variant-Name $PlatformToolset)\$Platform"

    #
    # Build the VS Project:
    #
    cmd.exe /c " ""$BatchFileForMSBuildEnv"" x86 & msbuild ""$VSProjectPath"" /p:Configuration=Release /p:Platform=$Platform /p:OutDir=""$OutDir\\"" /p:IntDir=""$IntermediateDir\\""" | Out-Host
    $BuildResult = $?

    #
    # Move .dll files into place.  This fixes a problem whereby MSBuild may
    # put output files into a sub-directory of $OutDir, rather than $OutDir
    # itself.
    #
    if (Test-Path "$OutDir\$VSProjectName\") {
        Move-Item -Force "$OutDir\$VSProjectName\*" "$OutDir"
    }

    #
    # Clean up unneeded files in $OutDir:
    #
    if (Test-Path "$OutDir\$VSProjectName\") {
        Remove-Item -Recurse "$OutDir\$VSProjectName"
    }
    Remove-Item "$OutDir\*.exp"
    Remove-Item "$OutDir\*.ilk"
    Remove-Item "$OutDir\*.pri"

    #
    # All done.  Indicate success, or failure, to the caller:
    #
    #echo "RESULT: $BuildResult" | Out-Host
    return $BuildResult
}


#
# Build each variant, with corresponding .dll, .lib, and .pdb files:
#
$DidAnyDLLBuildFail = $false
$DidAnyNugetBuildFail = $false

# Ryan disabled WP8.0, because it doesn't appear to have mmdeviceapi.h that SDL_wasapi needs.
# My assumption is that no one will miss this, but send patches otherwise!  --ryan.
# Build for Windows Phone 8.0, via VC++ 2012:
#if ( ! (Build-SDL-WinRT-Variant "SDL" "v110_wp80" "ARM"))   { $DidAnyDLLBuildFail = $true }
#if ( ! (Build-SDL-WinRT-Variant "SDL" "v110_wp80" "Win32")) { $DidAnyDLLBuildFail = $true }

# Build for Windows Phone 8.1, via VC++ 2013:
if ( ! (Build-SDL-WinRT-Variant "SDL" "v120_wp81" "ARM"))   { $DidAnyDLLBuildFail = $true }
if ( ! (Build-SDL-WinRT-Variant "SDL" "v120_wp81" "Win32")) { $DidAnyDLLBuildFail = $true }

# Build for Windows 8.0 and Windows RT 8.0, via VC++ 2012:
#
# Win 8.0 auto-building was disabled on 2017-Feb-25, by David Ludwig <dludwig@pobox.com>.
# Steam's OS-usage surveys indicate that Windows 8.0 use is pretty much nil, plus
# Microsoft hasn't supported Windows 8.0 development for a few years now.
# The commented-out lines below may still work on some systems, though.
# 
#if ( ! (Build-SDL-WinRT-Variant "SDL" "v110" "ARM"))        { $DidAnyDLLBuildFail = $true }
#if ( ! (Build-SDL-WinRT-Variant "SDL" "v110" "Win32"))      { $DidAnyDLLBuildFail = $true }
#if ( ! (Build-SDL-WinRT-Variant "SDL" "v110" "x64"))        { $DidAnyDLLBuildFail = $true }

# Build for Windows 8.1 and Windows RT 8.1, via VC++ 2013:
if ( ! (Build-SDL-WinRT-Variant "SDL" "v120" "ARM"))        { $DidAnyDLLBuildFail = $true }
if ( ! (Build-SDL-WinRT-Variant "SDL" "v120" "Win32"))      { $DidAnyDLLBuildFail = $true }
if ( ! (Build-SDL-WinRT-Variant "SDL" "v120" "x64"))        { $DidAnyDLLBuildFail = $true }

# Build for Windows 10, via VC++ 2015
if ( ! (Build-SDL-WinRT-Variant "SDL" "v140" "ARM"))        { $DidAnyDLLBuildFail = $true }
if ( ! (Build-SDL-WinRT-Variant "SDL" "v140" "Win32"))      { $DidAnyDLLBuildFail = $true }
if ( ! (Build-SDL-WinRT-Variant "SDL" "v140" "x64"))        { $DidAnyDLLBuildFail = $true }

# Build NuGet packages, if possible
if ($DidAnyDLLBuildFail -eq $true) {
    Write-Warning -Message "Unable to build all variants.  NuGet packages will not be built."
    $DidAnyNugetBuildFail = $true
} else {
    $NugetPath = (Get-Command -CommandType Application nuget.exe | %{$_.Path}) 2> $null
    if ("$NugetPath" -eq "") {
        Write-Warning -Message "Unable to find nuget.exe.  NuGet packages will not be built."
        $DidAnyNugetBuildFail = $true
    } else {
        Write-Host -ForegroundColor Cyan "Building SDL2 NuGet packages..."
        Write-Host -ForegroundColor Cyan "... via NuGet install: $NugetPath"
        $NugetOutputDir = "$PSScriptRoot\..\VisualC-WinRT\lib\nuget"
        Write-Host -ForegroundColor Cyan "...  output directory: $NugetOutputDir"
        $SDLHGRevision = $($(hg log -l 1 --repository "$PSScriptRoot\.." | select-string "changeset") -Replace "changeset:\W*(\d+).*",'$1') 2>$null
        Write-Host -ForegroundColor Cyan "...       HG Revision: $SDLHGRevision"

        # Base options to nuget.exe
        $NugetOptions = @("pack", "PACKAGE_NAME_WILL_GO_HERE", "-Output", "$NugetOutputDir")

        # Try attaching hg revision to NuGet package:
        $NugetOptions += "-Version"
        if ("$SDLHGRevision" -eq "") {
            Write-Warning -Message "Unable to find the Mercurial revision (maybe hg.exe can't be found?).  NuGet packages will not have this attached to their name."
            $NugetOptions += "$SDLVersion-Unofficial"
        } else {
            $NugetOptions += "$SDLVersion.$SDLHGRevision-Unofficial"
        }

        # Create NuGet output dir, if not yet created:
        if ($(Test-Path "$NugetOutputDir") -eq $false) {
            New-Item "$NugetOutputDir" -type directory
        }

        # Package SDL2:
        $NugetOptions[1] = "$PSScriptRoot\..\VisualC-WinRT\SDL2-WinRT.nuspec"
        &"$NugetPath" $NugetOptions -Symbols
        if ( ! $? ) { $DidAnyNugetBuildFail = $true }

        # Package SDL2main:
        $NugetOptions[1] = "$PSScriptRoot\..\VisualC-WinRT\SDL2main-WinRT-NonXAML.nuspec"
        &"$NugetPath" $NugetOptions
        if ( ! $? ) { $DidAnyNugetBuildFail = $true }
    }
}


# Let the script's caller know whether or not any errors occurred.
# Exit codes compatible with Buildbot are used (1 for error, 0 for success).
if ($DidAnyDLLBuildFail -eq $true) {
    Write-Error -Message "Unable to build all known variants of SDL2 for WinRT"
    exit 1
} elseif ($DidAnyNugetBuildFail -eq $true) {
    Write-Warning -Message "Unable to build NuGet packages"
    exit 0  # Should NuGet package build failure lead to a non-failing result code instead?
} else {
    exit 0
}
<|MERGE_RESOLUTION|>--- conflicted
+++ resolved
@@ -1,306 +1,302 @@
-#
-# winrtbuild.ps1 -- A Powershell script to build all SDL/WinRT variants,
-#    across all WinRT platforms, in all of their supported, CPU architectures.
-#
-# Initial version written by David Ludwig <dludwig@pobox.com>
-#
-# This script can be launched from Windows Explorer by double-clicking
-# on winrtbuild.bat
-#
-# Output will be placed in the following subdirectories of the SDL source
-# tree:
-#   * VisualC-WinRT\lib\  -- final .dll, .lib, and .pdb files
-#   * VisualC-WinRT\obj\  -- intermediate build files
-#
-# Recommended Dependencies:
-#   * Windows 8.1 or higher
-#   * Powershell 4.0 or higher (included as part of Windows 8.1)
-#   * Visual C++ 2012, for building Windows 8.0 and Windows Phone 8.0 binaries.
-#   * Visual C++ 2013, for building Windows 8.1 and Windows Phone 8.1 binaries
-#   * SDKs for Windows 8.0, Windows 8.1, Windows Phone 8.0, and
-#     Windows Phone 8.1, as needed
-#
-# Commom parameters/variables may include, but aren't strictly limited to:
-#   * PlatformToolset: the name of one of Visual Studio's build platforms.
-#     Different PlatformToolsets output different binaries.  One
-#     PlatformToolset exists for each WinRT platform.  Possible values
-#     may include:
-#       - "v110": Visual Studio 2012 build tools, plus the Windows 8.0 SDK
-#       - "v110_wp80": Visual Studio 2012 build tools, plus the Windows Phone 8.0 SDK
-#       - "v120": Visual Studio 2013 build tools, plus the Windows 8.1 SDK
-#       - "v120_wp81": Visual Studio 2013 build tools, plus the Windows Phone 8.1 SDK
-#   * VSProjectPath: the full path to a Visual Studio or Visual C++ project file
-#   * VSProjectName: the internal name of a Visual Studio or Visual C++ project
-#     file.  Some of Visual Studio's own build tools use this name when
-#     calculating paths for build-output.
-#   * Platform: a Visual Studio platform name, which often maps to a CPU
-#     CPU architecture.  Possible values may include: "Win32" (for 32-bit x86),
-#     "ARM", or "x64" (for 64-bit x86).
-#
-
-# Base version of SDL, used for packaging purposes
-<<<<<<< HEAD
-$SDLVersion = "2.0.14"
-=======
-$SDLVersion = "2.0.16"
->>>>>>> 32f909f7
-
-# Gets the .bat file that sets up an MSBuild environment, given one of
-# Visual Studio's, "PlatformToolset"s.
-function Get-MSBuild-Env-Launcher
-{
-    param(
-        [Parameter(Mandatory=$true,Position=1)][string]$PlatformToolset
-    )
-
-    if ($PlatformToolset -eq "v110") {      # Windows 8.0 (not Windows Phone), via VS 2012
-        return "C:\Program Files (x86)\Microsoft Visual Studio 11.0\VC\vcvarsall.bat"
-    }
-    if ($PlatformToolset -eq "v110_wp80") { # Windows Phone 8.0, via VS 2012
-        return "C:\Program Files (x86)\Microsoft Visual Studio 11.0\VC\WPSDK\WP80\vcvarsphoneall.bat"
-    }
-    if ($PlatformToolset -eq "v120") {      # Windows 8.1 (not Windows Phone), via VS 2013
-        return "C:\Program Files (x86)\Microsoft Visual Studio 12.0\VC\vcvarsall.bat"
-    }
-    if ($PlatformToolset -eq "v120_wp81") { # Windows Phone 8.1, via VS 2013
-        return "C:\Program Files (x86)\Microsoft Visual Studio 12.0\VC\vcvarsall.bat"
-    }
-    if ($PlatformToolset -eq "v140") {      # Windows 10, via VS 2015
-        return "C:\Program Files (x86)\Microsoft Visual Studio 14.0\VC\vcvarsall.bat"
-    }
-    return ""
-}
-
-# Gets a string that identifies the build-variant of SDL/WinRT that is specific
-# to a particular Visual Studio PlatformToolset.
-function Get-SDL-WinRT-Variant-Name
-{
-    param(
-        [Parameter(Mandatory=$true,Position=1)][string]$PlatformToolset,
-
-        # If true, append a string to this function's output, identifying the
-        # build-variant's minimum-supported version of Visual Studio.
-        [switch]$IncludeVSSuffix = $false
-    )
-
-    if ($PlatformToolset -eq "v110") {      # Windows 8.0 (not Windows Phone), via VS 2012 project files
-        if ($IncludeVSSuffix) {
-            return "WinRT80_VS2012"
-        } else {
-            return "WinRT80"
-        }
-    }
-    if ($PlatformToolset -eq "v110_wp80") { # Windows Phone 8.0, via VS 2012 project files
-        if ($IncludeVSSuffix) {
-            return "WinPhone80_VS2012"
-        } else {
-            return "WinPhone80"
-        }
-    }
-    if ($PlatformToolset -eq "v120") {      # Windows 8.1 (not Windows Phone), via VS 2013 project files
-        if ($IncludeVSSuffix) {
-            return "WinRT81_VS2013"
-        } else {
-            return "WinRT81"
-        }
-    }
-    if ($PlatformToolset -eq "v120_wp81") { # Windows Phone 8.1, via VS 2013 project files
-        if ($IncludeVSSuffix) {
-            return "WinPhone81_VS2013"
-        } else {
-            return "WinPhone81"
-        }
-    }
-    if ($PlatformToolset -eq "v140") {      # Windows 10, via VS 2015 project files
-        if ($IncludeVSSuffix) {
-            return "UWP_VS2015"
-        } else {
-            return "UWP"
-        }
-    }
-    return ""
-}
-
-# Returns the internal name of a Visual Studio Project.
-#
-# The internal name of a VS Project is encoded inside the project file
-# itself, inside a set of <ProjectName></ProjectName> XML tags.
-function Get-VS-ProjectName
-{
-    param(
-        [Parameter(Mandatory=$true,Position=1)]$VSProjectPath
-    )
-
-    # For now, just do a regex for the project name:
-    $matches = (Get-Content $VSProjectPath | Select-String -Pattern ".*<ProjectName>([^<]+)<.*").Matches
-    foreach ($match in $matches) {
-        if ($match.Groups.Count -ge 1) {
-            return $match.Groups[1].Value
-        }
-    }
-    return $null
-}
-
-# Build a specific variant of SDL/WinRT
-function Build-SDL-WinRT-Variant
-{
-    #
-    # Read in arguments:
-    #
-    param (
-        # name of an SDL project file, minus extensions and
-        # platform-identifying suffixes
-        [Parameter(Mandatory=$true,Position=1)][string]$SDLProjectName,
-
-        [Parameter(Mandatory=$true,Position=2)][string]$PlatformToolset,
-
-        [Parameter(Mandatory=$true,Position=3)][string]$Platform
-    )
-
-    #
-    # Derive other properties from read-in arguments:
-    #
-
-    # The .bat file to setup a platform-appropriate MSBuild environment:
-    $BatchFileForMSBuildEnv = Get-MSBuild-Env-Launcher $PlatformToolset
-
-    # The full path to the VS Project that'll be built:
-    $VSProjectPath = "$PSScriptRoot\..\VisualC-WinRT\$(Get-SDL-WinRT-Variant-Name $PlatformToolset -IncludeVSSuffix)\$SDLProjectName-$(Get-SDL-WinRT-Variant-Name $PlatformToolset).vcxproj"
-
-    # The internal name of the VS Project, used in some post-build steps:
-    $VSProjectName = Get-VS-ProjectName $VSProjectPath
-
-    # Where to place output binaries (.dll, .lib, and .pdb files):
-    $OutDir = "$PSScriptRoot\..\VisualC-WinRT\lib\$(Get-SDL-WinRT-Variant-Name $PlatformToolset)\$Platform"
-
-    # Where to place intermediate build files:
-    $IntermediateDir = "$PSScriptRoot\..\VisualC-WinRT\obj\$SDLProjectName-$(Get-SDL-WinRT-Variant-Name $PlatformToolset)\$Platform"
-
-    #
-    # Build the VS Project:
-    #
-    cmd.exe /c " ""$BatchFileForMSBuildEnv"" x86 & msbuild ""$VSProjectPath"" /p:Configuration=Release /p:Platform=$Platform /p:OutDir=""$OutDir\\"" /p:IntDir=""$IntermediateDir\\""" | Out-Host
-    $BuildResult = $?
-
-    #
-    # Move .dll files into place.  This fixes a problem whereby MSBuild may
-    # put output files into a sub-directory of $OutDir, rather than $OutDir
-    # itself.
-    #
-    if (Test-Path "$OutDir\$VSProjectName\") {
-        Move-Item -Force "$OutDir\$VSProjectName\*" "$OutDir"
-    }
-
-    #
-    # Clean up unneeded files in $OutDir:
-    #
-    if (Test-Path "$OutDir\$VSProjectName\") {
-        Remove-Item -Recurse "$OutDir\$VSProjectName"
-    }
-    Remove-Item "$OutDir\*.exp"
-    Remove-Item "$OutDir\*.ilk"
-    Remove-Item "$OutDir\*.pri"
-
-    #
-    # All done.  Indicate success, or failure, to the caller:
-    #
-    #echo "RESULT: $BuildResult" | Out-Host
-    return $BuildResult
-}
-
-
-#
-# Build each variant, with corresponding .dll, .lib, and .pdb files:
-#
-$DidAnyDLLBuildFail = $false
-$DidAnyNugetBuildFail = $false
-
-# Ryan disabled WP8.0, because it doesn't appear to have mmdeviceapi.h that SDL_wasapi needs.
-# My assumption is that no one will miss this, but send patches otherwise!  --ryan.
-# Build for Windows Phone 8.0, via VC++ 2012:
-#if ( ! (Build-SDL-WinRT-Variant "SDL" "v110_wp80" "ARM"))   { $DidAnyDLLBuildFail = $true }
-#if ( ! (Build-SDL-WinRT-Variant "SDL" "v110_wp80" "Win32")) { $DidAnyDLLBuildFail = $true }
-
-# Build for Windows Phone 8.1, via VC++ 2013:
-if ( ! (Build-SDL-WinRT-Variant "SDL" "v120_wp81" "ARM"))   { $DidAnyDLLBuildFail = $true }
-if ( ! (Build-SDL-WinRT-Variant "SDL" "v120_wp81" "Win32")) { $DidAnyDLLBuildFail = $true }
-
-# Build for Windows 8.0 and Windows RT 8.0, via VC++ 2012:
-#
-# Win 8.0 auto-building was disabled on 2017-Feb-25, by David Ludwig <dludwig@pobox.com>.
-# Steam's OS-usage surveys indicate that Windows 8.0 use is pretty much nil, plus
-# Microsoft hasn't supported Windows 8.0 development for a few years now.
-# The commented-out lines below may still work on some systems, though.
-# 
-#if ( ! (Build-SDL-WinRT-Variant "SDL" "v110" "ARM"))        { $DidAnyDLLBuildFail = $true }
-#if ( ! (Build-SDL-WinRT-Variant "SDL" "v110" "Win32"))      { $DidAnyDLLBuildFail = $true }
-#if ( ! (Build-SDL-WinRT-Variant "SDL" "v110" "x64"))        { $DidAnyDLLBuildFail = $true }
-
-# Build for Windows 8.1 and Windows RT 8.1, via VC++ 2013:
-if ( ! (Build-SDL-WinRT-Variant "SDL" "v120" "ARM"))        { $DidAnyDLLBuildFail = $true }
-if ( ! (Build-SDL-WinRT-Variant "SDL" "v120" "Win32"))      { $DidAnyDLLBuildFail = $true }
-if ( ! (Build-SDL-WinRT-Variant "SDL" "v120" "x64"))        { $DidAnyDLLBuildFail = $true }
-
-# Build for Windows 10, via VC++ 2015
-if ( ! (Build-SDL-WinRT-Variant "SDL" "v140" "ARM"))        { $DidAnyDLLBuildFail = $true }
-if ( ! (Build-SDL-WinRT-Variant "SDL" "v140" "Win32"))      { $DidAnyDLLBuildFail = $true }
-if ( ! (Build-SDL-WinRT-Variant "SDL" "v140" "x64"))        { $DidAnyDLLBuildFail = $true }
-
-# Build NuGet packages, if possible
-if ($DidAnyDLLBuildFail -eq $true) {
-    Write-Warning -Message "Unable to build all variants.  NuGet packages will not be built."
-    $DidAnyNugetBuildFail = $true
-} else {
-    $NugetPath = (Get-Command -CommandType Application nuget.exe | %{$_.Path}) 2> $null
-    if ("$NugetPath" -eq "") {
-        Write-Warning -Message "Unable to find nuget.exe.  NuGet packages will not be built."
-        $DidAnyNugetBuildFail = $true
-    } else {
-        Write-Host -ForegroundColor Cyan "Building SDL2 NuGet packages..."
-        Write-Host -ForegroundColor Cyan "... via NuGet install: $NugetPath"
-        $NugetOutputDir = "$PSScriptRoot\..\VisualC-WinRT\lib\nuget"
-        Write-Host -ForegroundColor Cyan "...  output directory: $NugetOutputDir"
-        $SDLHGRevision = $($(hg log -l 1 --repository "$PSScriptRoot\.." | select-string "changeset") -Replace "changeset:\W*(\d+).*",'$1') 2>$null
-        Write-Host -ForegroundColor Cyan "...       HG Revision: $SDLHGRevision"
-
-        # Base options to nuget.exe
-        $NugetOptions = @("pack", "PACKAGE_NAME_WILL_GO_HERE", "-Output", "$NugetOutputDir")
-
-        # Try attaching hg revision to NuGet package:
-        $NugetOptions += "-Version"
-        if ("$SDLHGRevision" -eq "") {
-            Write-Warning -Message "Unable to find the Mercurial revision (maybe hg.exe can't be found?).  NuGet packages will not have this attached to their name."
-            $NugetOptions += "$SDLVersion-Unofficial"
-        } else {
-            $NugetOptions += "$SDLVersion.$SDLHGRevision-Unofficial"
-        }
-
-        # Create NuGet output dir, if not yet created:
-        if ($(Test-Path "$NugetOutputDir") -eq $false) {
-            New-Item "$NugetOutputDir" -type directory
-        }
-
-        # Package SDL2:
-        $NugetOptions[1] = "$PSScriptRoot\..\VisualC-WinRT\SDL2-WinRT.nuspec"
-        &"$NugetPath" $NugetOptions -Symbols
-        if ( ! $? ) { $DidAnyNugetBuildFail = $true }
-
-        # Package SDL2main:
-        $NugetOptions[1] = "$PSScriptRoot\..\VisualC-WinRT\SDL2main-WinRT-NonXAML.nuspec"
-        &"$NugetPath" $NugetOptions
-        if ( ! $? ) { $DidAnyNugetBuildFail = $true }
-    }
-}
-
-
-# Let the script's caller know whether or not any errors occurred.
-# Exit codes compatible with Buildbot are used (1 for error, 0 for success).
-if ($DidAnyDLLBuildFail -eq $true) {
-    Write-Error -Message "Unable to build all known variants of SDL2 for WinRT"
-    exit 1
-} elseif ($DidAnyNugetBuildFail -eq $true) {
-    Write-Warning -Message "Unable to build NuGet packages"
-    exit 0  # Should NuGet package build failure lead to a non-failing result code instead?
-} else {
-    exit 0
-}
+#
+# winrtbuild.ps1 -- A Powershell script to build all SDL/WinRT variants,
+#    across all WinRT platforms, in all of their supported, CPU architectures.
+#
+# Initial version written by David Ludwig <dludwig@pobox.com>
+#
+# This script can be launched from Windows Explorer by double-clicking
+# on winrtbuild.bat
+#
+# Output will be placed in the following subdirectories of the SDL source
+# tree:
+#   * VisualC-WinRT\lib\  -- final .dll, .lib, and .pdb files
+#   * VisualC-WinRT\obj\  -- intermediate build files
+#
+# Recommended Dependencies:
+#   * Windows 8.1 or higher
+#   * Powershell 4.0 or higher (included as part of Windows 8.1)
+#   * Visual C++ 2012, for building Windows 8.0 and Windows Phone 8.0 binaries.
+#   * Visual C++ 2013, for building Windows 8.1 and Windows Phone 8.1 binaries
+#   * SDKs for Windows 8.0, Windows 8.1, Windows Phone 8.0, and
+#     Windows Phone 8.1, as needed
+#
+# Commom parameters/variables may include, but aren't strictly limited to:
+#   * PlatformToolset: the name of one of Visual Studio's build platforms.
+#     Different PlatformToolsets output different binaries.  One
+#     PlatformToolset exists for each WinRT platform.  Possible values
+#     may include:
+#       - "v110": Visual Studio 2012 build tools, plus the Windows 8.0 SDK
+#       - "v110_wp80": Visual Studio 2012 build tools, plus the Windows Phone 8.0 SDK
+#       - "v120": Visual Studio 2013 build tools, plus the Windows 8.1 SDK
+#       - "v120_wp81": Visual Studio 2013 build tools, plus the Windows Phone 8.1 SDK
+#   * VSProjectPath: the full path to a Visual Studio or Visual C++ project file
+#   * VSProjectName: the internal name of a Visual Studio or Visual C++ project
+#     file.  Some of Visual Studio's own build tools use this name when
+#     calculating paths for build-output.
+#   * Platform: a Visual Studio platform name, which often maps to a CPU
+#     CPU architecture.  Possible values may include: "Win32" (for 32-bit x86),
+#     "ARM", or "x64" (for 64-bit x86).
+#
+
+# Base version of SDL, used for packaging purposes
+$SDLVersion = "2.0.16"
+
+# Gets the .bat file that sets up an MSBuild environment, given one of
+# Visual Studio's, "PlatformToolset"s.
+function Get-MSBuild-Env-Launcher
+{
+    param(
+        [Parameter(Mandatory=$true,Position=1)][string]$PlatformToolset
+    )
+
+    if ($PlatformToolset -eq "v110") {      # Windows 8.0 (not Windows Phone), via VS 2012
+        return "C:\Program Files (x86)\Microsoft Visual Studio 11.0\VC\vcvarsall.bat"
+    }
+    if ($PlatformToolset -eq "v110_wp80") { # Windows Phone 8.0, via VS 2012
+        return "C:\Program Files (x86)\Microsoft Visual Studio 11.0\VC\WPSDK\WP80\vcvarsphoneall.bat"
+    }
+    if ($PlatformToolset -eq "v120") {      # Windows 8.1 (not Windows Phone), via VS 2013
+        return "C:\Program Files (x86)\Microsoft Visual Studio 12.0\VC\vcvarsall.bat"
+    }
+    if ($PlatformToolset -eq "v120_wp81") { # Windows Phone 8.1, via VS 2013
+        return "C:\Program Files (x86)\Microsoft Visual Studio 12.0\VC\vcvarsall.bat"
+    }
+    if ($PlatformToolset -eq "v140") {      # Windows 10, via VS 2015
+        return "C:\Program Files (x86)\Microsoft Visual Studio 14.0\VC\vcvarsall.bat"
+    }
+    return ""
+}
+
+# Gets a string that identifies the build-variant of SDL/WinRT that is specific
+# to a particular Visual Studio PlatformToolset.
+function Get-SDL-WinRT-Variant-Name
+{
+    param(
+        [Parameter(Mandatory=$true,Position=1)][string]$PlatformToolset,
+
+        # If true, append a string to this function's output, identifying the
+        # build-variant's minimum-supported version of Visual Studio.
+        [switch]$IncludeVSSuffix = $false
+    )
+
+    if ($PlatformToolset -eq "v110") {      # Windows 8.0 (not Windows Phone), via VS 2012 project files
+        if ($IncludeVSSuffix) {
+            return "WinRT80_VS2012"
+        } else {
+            return "WinRT80"
+        }
+    }
+    if ($PlatformToolset -eq "v110_wp80") { # Windows Phone 8.0, via VS 2012 project files
+        if ($IncludeVSSuffix) {
+            return "WinPhone80_VS2012"
+        } else {
+            return "WinPhone80"
+        }
+    }
+    if ($PlatformToolset -eq "v120") {      # Windows 8.1 (not Windows Phone), via VS 2013 project files
+        if ($IncludeVSSuffix) {
+            return "WinRT81_VS2013"
+        } else {
+            return "WinRT81"
+        }
+    }
+    if ($PlatformToolset -eq "v120_wp81") { # Windows Phone 8.1, via VS 2013 project files
+        if ($IncludeVSSuffix) {
+            return "WinPhone81_VS2013"
+        } else {
+            return "WinPhone81"
+        }
+    }
+    if ($PlatformToolset -eq "v140") {      # Windows 10, via VS 2015 project files
+        if ($IncludeVSSuffix) {
+            return "UWP_VS2015"
+        } else {
+            return "UWP"
+        }
+    }
+    return ""
+}
+
+# Returns the internal name of a Visual Studio Project.
+#
+# The internal name of a VS Project is encoded inside the project file
+# itself, inside a set of <ProjectName></ProjectName> XML tags.
+function Get-VS-ProjectName
+{
+    param(
+        [Parameter(Mandatory=$true,Position=1)]$VSProjectPath
+    )
+
+    # For now, just do a regex for the project name:
+    $matches = (Get-Content $VSProjectPath | Select-String -Pattern ".*<ProjectName>([^<]+)<.*").Matches
+    foreach ($match in $matches) {
+        if ($match.Groups.Count -ge 1) {
+            return $match.Groups[1].Value
+        }
+    }
+    return $null
+}
+
+# Build a specific variant of SDL/WinRT
+function Build-SDL-WinRT-Variant
+{
+    #
+    # Read in arguments:
+    #
+    param (
+        # name of an SDL project file, minus extensions and
+        # platform-identifying suffixes
+        [Parameter(Mandatory=$true,Position=1)][string]$SDLProjectName,
+
+        [Parameter(Mandatory=$true,Position=2)][string]$PlatformToolset,
+
+        [Parameter(Mandatory=$true,Position=3)][string]$Platform
+    )
+
+    #
+    # Derive other properties from read-in arguments:
+    #
+
+    # The .bat file to setup a platform-appropriate MSBuild environment:
+    $BatchFileForMSBuildEnv = Get-MSBuild-Env-Launcher $PlatformToolset
+
+    # The full path to the VS Project that'll be built:
+    $VSProjectPath = "$PSScriptRoot\..\VisualC-WinRT\$(Get-SDL-WinRT-Variant-Name $PlatformToolset -IncludeVSSuffix)\$SDLProjectName-$(Get-SDL-WinRT-Variant-Name $PlatformToolset).vcxproj"
+
+    # The internal name of the VS Project, used in some post-build steps:
+    $VSProjectName = Get-VS-ProjectName $VSProjectPath
+
+    # Where to place output binaries (.dll, .lib, and .pdb files):
+    $OutDir = "$PSScriptRoot\..\VisualC-WinRT\lib\$(Get-SDL-WinRT-Variant-Name $PlatformToolset)\$Platform"
+
+    # Where to place intermediate build files:
+    $IntermediateDir = "$PSScriptRoot\..\VisualC-WinRT\obj\$SDLProjectName-$(Get-SDL-WinRT-Variant-Name $PlatformToolset)\$Platform"
+
+    #
+    # Build the VS Project:
+    #
+    cmd.exe /c " ""$BatchFileForMSBuildEnv"" x86 & msbuild ""$VSProjectPath"" /p:Configuration=Release /p:Platform=$Platform /p:OutDir=""$OutDir\\"" /p:IntDir=""$IntermediateDir\\""" | Out-Host
+    $BuildResult = $?
+
+    #
+    # Move .dll files into place.  This fixes a problem whereby MSBuild may
+    # put output files into a sub-directory of $OutDir, rather than $OutDir
+    # itself.
+    #
+    if (Test-Path "$OutDir\$VSProjectName\") {
+        Move-Item -Force "$OutDir\$VSProjectName\*" "$OutDir"
+    }
+
+    #
+    # Clean up unneeded files in $OutDir:
+    #
+    if (Test-Path "$OutDir\$VSProjectName\") {
+        Remove-Item -Recurse "$OutDir\$VSProjectName"
+    }
+    Remove-Item "$OutDir\*.exp"
+    Remove-Item "$OutDir\*.ilk"
+    Remove-Item "$OutDir\*.pri"
+
+    #
+    # All done.  Indicate success, or failure, to the caller:
+    #
+    #echo "RESULT: $BuildResult" | Out-Host
+    return $BuildResult
+}
+
+
+#
+# Build each variant, with corresponding .dll, .lib, and .pdb files:
+#
+$DidAnyDLLBuildFail = $false
+$DidAnyNugetBuildFail = $false
+
+# Ryan disabled WP8.0, because it doesn't appear to have mmdeviceapi.h that SDL_wasapi needs.
+# My assumption is that no one will miss this, but send patches otherwise!  --ryan.
+# Build for Windows Phone 8.0, via VC++ 2012:
+#if ( ! (Build-SDL-WinRT-Variant "SDL" "v110_wp80" "ARM"))   { $DidAnyDLLBuildFail = $true }
+#if ( ! (Build-SDL-WinRT-Variant "SDL" "v110_wp80" "Win32")) { $DidAnyDLLBuildFail = $true }
+
+# Build for Windows Phone 8.1, via VC++ 2013:
+if ( ! (Build-SDL-WinRT-Variant "SDL" "v120_wp81" "ARM"))   { $DidAnyDLLBuildFail = $true }
+if ( ! (Build-SDL-WinRT-Variant "SDL" "v120_wp81" "Win32")) { $DidAnyDLLBuildFail = $true }
+
+# Build for Windows 8.0 and Windows RT 8.0, via VC++ 2012:
+#
+# Win 8.0 auto-building was disabled on 2017-Feb-25, by David Ludwig <dludwig@pobox.com>.
+# Steam's OS-usage surveys indicate that Windows 8.0 use is pretty much nil, plus
+# Microsoft hasn't supported Windows 8.0 development for a few years now.
+# The commented-out lines below may still work on some systems, though.
+# 
+#if ( ! (Build-SDL-WinRT-Variant "SDL" "v110" "ARM"))        { $DidAnyDLLBuildFail = $true }
+#if ( ! (Build-SDL-WinRT-Variant "SDL" "v110" "Win32"))      { $DidAnyDLLBuildFail = $true }
+#if ( ! (Build-SDL-WinRT-Variant "SDL" "v110" "x64"))        { $DidAnyDLLBuildFail = $true }
+
+# Build for Windows 8.1 and Windows RT 8.1, via VC++ 2013:
+if ( ! (Build-SDL-WinRT-Variant "SDL" "v120" "ARM"))        { $DidAnyDLLBuildFail = $true }
+if ( ! (Build-SDL-WinRT-Variant "SDL" "v120" "Win32"))      { $DidAnyDLLBuildFail = $true }
+if ( ! (Build-SDL-WinRT-Variant "SDL" "v120" "x64"))        { $DidAnyDLLBuildFail = $true }
+
+# Build for Windows 10, via VC++ 2015
+if ( ! (Build-SDL-WinRT-Variant "SDL" "v140" "ARM"))        { $DidAnyDLLBuildFail = $true }
+if ( ! (Build-SDL-WinRT-Variant "SDL" "v140" "Win32"))      { $DidAnyDLLBuildFail = $true }
+if ( ! (Build-SDL-WinRT-Variant "SDL" "v140" "x64"))        { $DidAnyDLLBuildFail = $true }
+
+# Build NuGet packages, if possible
+if ($DidAnyDLLBuildFail -eq $true) {
+    Write-Warning -Message "Unable to build all variants.  NuGet packages will not be built."
+    $DidAnyNugetBuildFail = $true
+} else {
+    $NugetPath = (Get-Command -CommandType Application nuget.exe | %{$_.Path}) 2> $null
+    if ("$NugetPath" -eq "") {
+        Write-Warning -Message "Unable to find nuget.exe.  NuGet packages will not be built."
+        $DidAnyNugetBuildFail = $true
+    } else {
+        Write-Host -ForegroundColor Cyan "Building SDL2 NuGet packages..."
+        Write-Host -ForegroundColor Cyan "... via NuGet install: $NugetPath"
+        $NugetOutputDir = "$PSScriptRoot\..\VisualC-WinRT\lib\nuget"
+        Write-Host -ForegroundColor Cyan "...  output directory: $NugetOutputDir"
+        $SDLHGRevision = $($(hg log -l 1 --repository "$PSScriptRoot\.." | select-string "changeset") -Replace "changeset:\W*(\d+).*",'$1') 2>$null
+        Write-Host -ForegroundColor Cyan "...       HG Revision: $SDLHGRevision"
+
+        # Base options to nuget.exe
+        $NugetOptions = @("pack", "PACKAGE_NAME_WILL_GO_HERE", "-Output", "$NugetOutputDir")
+
+        # Try attaching hg revision to NuGet package:
+        $NugetOptions += "-Version"
+        if ("$SDLHGRevision" -eq "") {
+            Write-Warning -Message "Unable to find the Mercurial revision (maybe hg.exe can't be found?).  NuGet packages will not have this attached to their name."
+            $NugetOptions += "$SDLVersion-Unofficial"
+        } else {
+            $NugetOptions += "$SDLVersion.$SDLHGRevision-Unofficial"
+        }
+
+        # Create NuGet output dir, if not yet created:
+        if ($(Test-Path "$NugetOutputDir") -eq $false) {
+            New-Item "$NugetOutputDir" -type directory
+        }
+
+        # Package SDL2:
+        $NugetOptions[1] = "$PSScriptRoot\..\VisualC-WinRT\SDL2-WinRT.nuspec"
+        &"$NugetPath" $NugetOptions -Symbols
+        if ( ! $? ) { $DidAnyNugetBuildFail = $true }
+
+        # Package SDL2main:
+        $NugetOptions[1] = "$PSScriptRoot\..\VisualC-WinRT\SDL2main-WinRT-NonXAML.nuspec"
+        &"$NugetPath" $NugetOptions
+        if ( ! $? ) { $DidAnyNugetBuildFail = $true }
+    }
+}
+
+
+# Let the script's caller know whether or not any errors occurred.
+# Exit codes compatible with Buildbot are used (1 for error, 0 for success).
+if ($DidAnyDLLBuildFail -eq $true) {
+    Write-Error -Message "Unable to build all known variants of SDL2 for WinRT"
+    exit 1
+} elseif ($DidAnyNugetBuildFail -eq $true) {
+    Write-Warning -Message "Unable to build NuGet packages"
+    exit 0  # Should NuGet package build failure lead to a non-failing result code instead?
+} else {
+    exit 0
+}