--- conflicted
+++ resolved
@@ -383,31 +383,11 @@
     SDL_DriverPS4_Context *ctx = (SDL_DriverPS4_Context *)device->context;
     DS4EffectsState_t effects;
 
-<<<<<<< HEAD
-    SDL_zero(data);
-
-    if (ctx->is_bluetooth) {
-        data[0] = k_EPS4ReportIdBluetoothEffects;
-        data[1] = 0xC0 | 0x04;  /* Magic value HID + CRC, also sets interval to 4ms for samples */
-        data[3] = 0x03;  /* 0x1 is rumble, 0x2 is lightbar, 0x4 is the blink interval */
-
-        report_size = 78;
-        offset = 6;
-    } else {
-        data[0] = k_EPS4ReportIdUsbEffects;
-        data[1] = 0x07;  /* Magic value */
-
-        report_size = 32;
-        offset = 4;
-    }
-    effects = (DS4EffectsState_t *)&data[offset];
-=======
     if (!ctx->enhanced_mode) {
         return SDL_Unsupported();
     }
 
     SDL_zero(effects);
->>>>>>> 32f909f7
 
     effects.ucRumbleLeft = ctx->rumble_left;
     effects.ucRumbleRight = ctx->rumble_right;
@@ -424,8 +404,6 @@
 }
 
 static void
-<<<<<<< HEAD
-=======
 HIDAPI_DriverPS4_TickleBluetooth(SDL_HIDAPI_Device *device)
 {
     /* This is just a dummy packet that should have no effect, since we don't set the CRC */
@@ -466,7 +444,6 @@
 }
 
 static void
->>>>>>> 32f909f7
 HIDAPI_DriverPS4_SetDevicePlayerIndex(SDL_HIDAPI_Device *device, SDL_JoystickID instance_id, int player_index)
 {
     SDL_DriverPS4_Context *ctx = (SDL_DriverPS4_Context *)device->context;
