/*
  Simple DirectMedia Layer
  Copyright (C) 1997-2020 Sam Lantinga <slouken@libsdl.org>

  This software is provided 'as-is', without any express or implied
  warranty.  In no event will the authors be held liable for any damages
  arising from the use of this software.

  Permission is granted to anyone to use this software for any purpose,
  including commercial applications, and to alter it and redistribute it
  freely, subject to the following restrictions:

  1. The origin of this software must not be misrepresented; you must not
     claim that you wrote the original software. If you use this software
     in a product, an acknowledgment in the product documentation would be
     appreciated but is not required.
  2. Altered source versions must be plainly marked as such, and must not be
     misrepresented as being the original software.
  3. This notice may not be removed or altered from any source distribution.
*/
#include "../SDL_internal.h"

#if defined(__WIN32__) || defined(__WINRT__)
#include "../core/windows/SDL_windows.h"
#endif

#include "SDL_atomic.h"
#include "SDL_mutex.h"
#include "SDL_timer.h"

#if !defined(HAVE_GCC_ATOMICS) && defined(__SOLARIS__)
#include <atomic.h>
#endif

#if !defined(HAVE_GCC_ATOMICS) && defined(__RISCOS__)
#include <unixlib/local.h>
#endif

#if defined(_MSC_VER) && (defined(_M_IX86) || defined(_M_X64))
#include <xmmintrin.h>
#endif

#if defined(__WATCOMC__) && defined(__386__)
SDL_COMPILE_TIME_ASSERT(locksize, 4==sizeof(SDL_SpinLock));
extern _inline int _SDL_xchg_watcom(volatile int *a, int v);
#pragma aux _SDL_xchg_watcom = \
  "lock xchg [ecx], eax" \
  parm [ecx] [eax] \
  value [eax] \
  modify exact [eax];
#endif /* __WATCOMC__ && __386__ */

/* This function is where all the magic happens... */
SDL_bool
SDL_AtomicTryLock(SDL_SpinLock *lock)
{
#if SDL_ATOMIC_DISABLED
    /* Terrible terrible damage */
    static SDL_mutex *_spinlock_mutex;

    if (!_spinlock_mutex) {
        /* Race condition on first lock... */
        _spinlock_mutex = SDL_CreateMutex();
    }
    SDL_LockMutex(_spinlock_mutex);
    if (*lock == 0) {
        *lock = 1;
        SDL_UnlockMutex(_spinlock_mutex);
        return SDL_TRUE;
    } else {
        SDL_UnlockMutex(_spinlock_mutex);
        return SDL_FALSE;
    }

<<<<<<< HEAD
=======
#elif HAVE_GCC_ATOMICS || HAVE_GCC_SYNC_LOCK_TEST_AND_SET
    return (__sync_lock_test_and_set(lock, 1) == 0);

#elif defined(_MSC_VER) && (defined(_M_ARM) || defined(_M_ARM64))
    return (_InterlockedExchange_acq(lock, 1) == 0);

>>>>>>> 32f909f7
#elif defined(_MSC_VER)
    SDL_COMPILE_TIME_ASSERT(locksize, sizeof(*lock) == sizeof(long));
    return (InterlockedExchange((long*)lock, 1) == 0);

#elif defined(__WATCOMC__) && defined(__386__)
    return _SDL_xchg_watcom(lock, 1) == 0;

#elif defined(__GNUC__) && defined(__arm__) && \
        (defined(__ARM_ARCH_3__) || defined(__ARM_ARCH_3M__) || \
         defined(__ARM_ARCH_4__) || defined(__ARM_ARCH_4T__) || \
         defined(__ARM_ARCH_5__) || defined(__ARM_ARCH_5TE__) || \
         defined(__ARM_ARCH_5TEJ__))
    int result;

#if defined(__RISCOS__)
    if (__cpucap_have_rex()) {
        __asm__ __volatile__ (
            "ldrex %0, [%2]\nteq   %0, #0\nstrexeq %0, %1, [%2]"
            : "=&r" (result) : "r" (1), "r" (lock) : "cc", "memory");
        return (result == 0);
    }
#endif

    __asm__ __volatile__ (
        "swp %0, %1, [%2]\n"
        : "=&r,&r" (result) : "r,0" (1), "r,r" (lock) : "memory");
    return (result == 0);

#elif defined(__GNUC__) && defined(__arm__)
    int result;
    __asm__ __volatile__ (
        "ldrex %0, [%2]\nteq   %0, #0\nstrexeq %0, %1, [%2]"
        : "=&r" (result) : "r" (1), "r" (lock) : "cc", "memory");
    return (result == 0);

#elif defined(__GNUC__) && (defined(__i386__) || defined(__x86_64__))
    int result;
    __asm__ __volatile__(
        "lock ; xchgl %0, (%1)\n"
        : "=r" (result) : "r" (lock), "0" (1) : "cc", "memory");
    return (result == 0);

#elif defined(__MACOSX__) || defined(__IPHONEOS__)
    /* Maybe used for PowerPC, but the Intel asm or gcc atomics are favored. */
    return OSAtomicCompareAndSwap32Barrier(0, 1, lock);

#elif defined(__SOLARIS__) && defined(_LP64)
    /* Used for Solaris with non-gcc compilers. */
    return (SDL_bool) ((int) atomic_cas_64((volatile uint64_t*)lock, 0, 1) == 0);

#elif defined(__SOLARIS__) && !defined(_LP64)
    /* Used for Solaris with non-gcc compilers. */
    return (SDL_bool) ((int) atomic_cas_32((volatile uint32_t*)lock, 0, 1) == 0);

#else
#error Please implement for your platform.
    return SDL_FALSE;
#endif
}

/* "REP NOP" is PAUSE, coded for tools that don't know it by that name. */
#if (defined(__GNUC__) || defined(__clang__)) && (defined(__i386__) || defined(__x86_64__))
    #define PAUSE_INSTRUCTION() __asm__ __volatile__("pause\n")  /* Some assemblers can't do REP NOP, so go with PAUSE. */
#elif (defined(__arm__) && __ARM_ARCH__ >= 7) || defined(__aarch64__)
    #define PAUSE_INSTRUCTION() __asm__ __volatile__("yield" ::: "memory")
#elif defined(_MSC_VER) && (defined(_M_IX86) || defined(_M_X64))
    #define PAUSE_INSTRUCTION() _mm_pause()  /* this is actually "rep nop" and not a SIMD instruction. No inline asm in MSVC x86-64! */
#elif defined(__WATCOMC__) && defined(__386__)
    /* watcom assembler rejects PAUSE if CPU < i686, and it refuses REP NOP as an invalid combination. Hardcode the bytes.  */
    extern _inline void PAUSE_INSTRUCTION(void);
    #pragma aux PAUSE_INSTRUCTION = "db 0f3h,90h"
#else
    #define PAUSE_INSTRUCTION()
#endif

void
SDL_AtomicLock(SDL_SpinLock *lock)
{
    int iterations = 0;
    /* FIXME: Should we have an eventual timeout? */
    while (!SDL_AtomicTryLock(lock)) {
        if (iterations < 32) {
            iterations++;
            PAUSE_INSTRUCTION();
        } else {
            /* !!! FIXME: this doesn't definitely give up the current timeslice, it does different things on various platforms. */
            SDL_Delay(0);
        }
    }
}

void
SDL_AtomicUnlock(SDL_SpinLock *lock)
{
<<<<<<< HEAD
#if defined(_MSC_VER)
=======
#if HAVE_GCC_ATOMICS || HAVE_GCC_SYNC_LOCK_TEST_AND_SET
    __sync_lock_release(lock);

#elif defined(_MSC_VER) && (defined(_M_ARM) || defined(_M_ARM64))
    _InterlockedExchange_rel(lock, 0);

#elif defined(_MSC_VER)
>>>>>>> 32f909f7
    _ReadWriteBarrier();
    *lock = 0;

#elif defined(__WATCOMC__) && defined(__386__)
    SDL_CompilerBarrier ();
    *lock = 0;

#elif defined(__SOLARIS__)
    /* Used for Solaris when not using gcc. */
    *lock = 0;
    membar_producer();

#else
    *lock = 0;
#endif
}

/* vi: set ts=4 sw=4 expandtab: */<|MERGE_RESOLUTION|>--- conflicted
+++ resolved
@@ -72,15 +72,12 @@
         return SDL_FALSE;
     }
 
-<<<<<<< HEAD
-=======
 #elif HAVE_GCC_ATOMICS || HAVE_GCC_SYNC_LOCK_TEST_AND_SET
     return (__sync_lock_test_and_set(lock, 1) == 0);
 
 #elif defined(_MSC_VER) && (defined(_M_ARM) || defined(_M_ARM64))
     return (_InterlockedExchange_acq(lock, 1) == 0);
 
->>>>>>> 32f909f7
 #elif defined(_MSC_VER)
     SDL_COMPILE_TIME_ASSERT(locksize, sizeof(*lock) == sizeof(long));
     return (InterlockedExchange((long*)lock, 1) == 0);
@@ -175,9 +172,6 @@
 void
 SDL_AtomicUnlock(SDL_SpinLock *lock)
 {
-<<<<<<< HEAD
-#if defined(_MSC_VER)
-=======
 #if HAVE_GCC_ATOMICS || HAVE_GCC_SYNC_LOCK_TEST_AND_SET
     __sync_lock_release(lock);
 
@@ -185,7 +179,6 @@
     _InterlockedExchange_rel(lock, 0);
 
 #elif defined(_MSC_VER)
->>>>>>> 32f909f7
     _ReadWriteBarrier();
     *lock = 0;
 
