--- conflicted
+++ resolved
@@ -694,11 +694,6 @@
 SourceInfoCallback(pa_context *c, const pa_source_info *i, int is_last, void *data)
 {
     if (i) {
-<<<<<<< HEAD
-        /* Skip "monitor" sources. These are just output from other sinks. */
-        if (i->monitor_of_sink == PA_INVALID_INDEX) {
-            SDL_AddAudioDevice(SDL_TRUE, i->description, (void *) ((size_t) i->index+1));
-=======
         /* Maybe skip "monitor" sources. These are just output from other sinks. */
         if (include_monitors || (i->monitor_of_sink == PA_INVALID_INDEX)) {
             spec.freq = i->sample_spec.rate;
@@ -711,7 +706,6 @@
             spec.userdata = NULL;
 
             SDL_AddAudioDevice(SDL_TRUE, i->description, &spec, (void *) ((size_t) i->index+1));
->>>>>>> 32f909f7
         }
     }
 }
