--- conflicted
+++ resolved
@@ -59,9 +59,6 @@
                 static size_t dummyhandle = 0;
                 dummyhandle++;
                 SDL_assert(dummyhandle != 0);
-<<<<<<< HEAD
-                SDL_AddAudioDevice(iscapture, fname, (void *) dummyhandle);
-=======
 
                 /* Note that spec is NULL; while we are opening the device
                  * endpoint here, the endpoint does not provide any mix format
@@ -69,7 +66,6 @@
                  * enumeration time
                  */
                 SDL_AddAudioDevice(iscapture, fname, NULL, (void *) (uintptr_t) dummyhandle);
->>>>>>> 32f909f7
             }
         }
     }
