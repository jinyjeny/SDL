﻿<?xml version="1.0" encoding="utf-8"?>
<Project DefaultTargets="Build" ToolsVersion="4.0" xmlns="http://schemas.microsoft.com/developer/msbuild/2003">
  <ItemGroup Label="ProjectConfigurations">
    <ProjectConfiguration Include="Debug|Win32">
      <Configuration>Debug</Configuration>
      <Platform>Win32</Platform>
    </ProjectConfiguration>
    <ProjectConfiguration Include="Debug|x64">
      <Configuration>Debug</Configuration>
      <Platform>x64</Platform>
    </ProjectConfiguration>
    <ProjectConfiguration Include="Release|Win32">
      <Configuration>Release</Configuration>
      <Platform>Win32</Platform>
    </ProjectConfiguration>
    <ProjectConfiguration Include="Release|x64">
      <Configuration>Release</Configuration>
      <Platform>x64</Platform>
    </ProjectConfiguration>
  </ItemGroup>
  <PropertyGroup Label="Globals">
    <ProjectGuid>{9C7E8C03-3130-436D-A97E-E8F8ED1AC4EA}</ProjectGuid>
    <RootNamespace>testautomation</RootNamespace>
    <VisualStudioVersion Condition="'$(VisualStudioVersion)' == ''">10.0</VisualStudioVersion>
  </PropertyGroup>
  <Import Project="$(VCTargetsPath)\Microsoft.Cpp.Default.props" />
  <PropertyGroup Condition="'$(Configuration)|$(Platform)'=='Release|Win32'" Label="Configuration">
    <ConfigurationType>Application</ConfigurationType>
<<<<<<< HEAD
    <PlatformToolset>v142</PlatformToolset>
  </PropertyGroup>
  <PropertyGroup Condition="'$(Configuration)|$(Platform)'=='Debug|Win32'" Label="Configuration">
    <ConfigurationType>Application</ConfigurationType>
    <PlatformToolset>v142</PlatformToolset>
  </PropertyGroup>
  <PropertyGroup Condition="'$(Configuration)|$(Platform)'=='Release|x64'" Label="Configuration">
    <ConfigurationType>Application</ConfigurationType>
    <PlatformToolset>v142</PlatformToolset>
  </PropertyGroup>
  <PropertyGroup Condition="'$(Configuration)|$(Platform)'=='Debug|x64'" Label="Configuration">
    <ConfigurationType>Application</ConfigurationType>
    <PlatformToolset>v142</PlatformToolset>
=======
    <PlatformToolset Condition="'$(VisualStudioVersion)' != '10.0'">$(DefaultPlatformToolset)</PlatformToolset>
  </PropertyGroup>
  <PropertyGroup Condition="'$(Configuration)|$(Platform)'=='Debug|Win32'" Label="Configuration">
    <ConfigurationType>Application</ConfigurationType>
    <PlatformToolset Condition="'$(VisualStudioVersion)' != '10.0'">$(DefaultPlatformToolset)</PlatformToolset>
  </PropertyGroup>
  <PropertyGroup Condition="'$(Configuration)|$(Platform)'=='Release|x64'" Label="Configuration">
    <ConfigurationType>Application</ConfigurationType>
    <PlatformToolset Condition="'$(VisualStudioVersion)' != '10.0'">$(DefaultPlatformToolset)</PlatformToolset>
  </PropertyGroup>
  <PropertyGroup Condition="'$(Configuration)|$(Platform)'=='Debug|x64'" Label="Configuration">
    <ConfigurationType>Application</ConfigurationType>
    <PlatformToolset Condition="'$(VisualStudioVersion)' != '10.0'">$(DefaultPlatformToolset)</PlatformToolset>
>>>>>>> 32f909f7
  </PropertyGroup>
  <Import Project="$(VCTargetsPath)\Microsoft.Cpp.props" />
  <ImportGroup Label="ExtensionSettings">
  </ImportGroup>
  <ImportGroup Condition="'$(Configuration)|$(Platform)'=='Release|Win32'" Label="PropertySheets">
    <Import Project="$(UserRootDir)\Microsoft.Cpp.$(Platform).user.props" Condition="exists('$(UserRootDir)\Microsoft.Cpp.$(Platform).user.props')" Label="LocalAppDataPlatform" />
    <Import Project="$(VCTargetsPath)Microsoft.CPP.UpgradeFromVC70.props" />
  </ImportGroup>
  <ImportGroup Condition="'$(Configuration)|$(Platform)'=='Debug|Win32'" Label="PropertySheets">
    <Import Project="$(UserRootDir)\Microsoft.Cpp.$(Platform).user.props" Condition="exists('$(UserRootDir)\Microsoft.Cpp.$(Platform).user.props')" Label="LocalAppDataPlatform" />
    <Import Project="$(VCTargetsPath)Microsoft.CPP.UpgradeFromVC70.props" />
  </ImportGroup>
  <ImportGroup Condition="'$(Configuration)|$(Platform)'=='Release|x64'" Label="PropertySheets">
    <Import Project="$(UserRootDir)\Microsoft.Cpp.$(Platform).user.props" Condition="exists('$(UserRootDir)\Microsoft.Cpp.$(Platform).user.props')" Label="LocalAppDataPlatform" />
    <Import Project="$(VCTargetsPath)Microsoft.CPP.UpgradeFromVC70.props" />
  </ImportGroup>
  <ImportGroup Condition="'$(Configuration)|$(Platform)'=='Debug|x64'" Label="PropertySheets">
    <Import Project="$(UserRootDir)\Microsoft.Cpp.$(Platform).user.props" Condition="exists('$(UserRootDir)\Microsoft.Cpp.$(Platform).user.props')" Label="LocalAppDataPlatform" />
    <Import Project="$(VCTargetsPath)Microsoft.CPP.UpgradeFromVC70.props" />
  </ImportGroup>
  <PropertyGroup Label="UserMacros" />
  <PropertyGroup>
    <_ProjectFileVersion>10.0.40219.1</_ProjectFileVersion>
    <OutDir Condition="'$(Configuration)|$(Platform)'=='Debug|Win32'">$(SolutionDir)$(Platform)\$(Configuration)\</OutDir>
    <IntDir Condition="'$(Configuration)|$(Platform)'=='Debug|Win32'">$(Platform)\$(Configuration)\</IntDir>
    <OutDir Condition="'$(Configuration)|$(Platform)'=='Debug|x64'">$(SolutionDir)$(Platform)\$(Configuration)\</OutDir>
    <IntDir Condition="'$(Configuration)|$(Platform)'=='Debug|x64'">$(Platform)\$(Configuration)\</IntDir>
    <OutDir Condition="'$(Configuration)|$(Platform)'=='Release|Win32'">$(SolutionDir)$(Platform)\$(Configuration)\</OutDir>
    <IntDir Condition="'$(Configuration)|$(Platform)'=='Release|Win32'">$(Platform)\$(Configuration)\</IntDir>
    <OutDir Condition="'$(Configuration)|$(Platform)'=='Release|x64'">$(SolutionDir)$(Platform)\$(Configuration)\</OutDir>
    <IntDir Condition="'$(Configuration)|$(Platform)'=='Release|x64'">$(Platform)\$(Configuration)\</IntDir>
    <CodeAnalysisRuleSet Condition="'$(Configuration)|$(Platform)'=='Debug|Win32'">AllRules.ruleset</CodeAnalysisRuleSet>
    <CodeAnalysisRules Condition="'$(Configuration)|$(Platform)'=='Debug|Win32'" />
    <CodeAnalysisRuleAssemblies Condition="'$(Configuration)|$(Platform)'=='Debug|Win32'" />
    <CodeAnalysisRuleSet Condition="'$(Configuration)|$(Platform)'=='Debug|x64'">AllRules.ruleset</CodeAnalysisRuleSet>
    <CodeAnalysisRules Condition="'$(Configuration)|$(Platform)'=='Debug|x64'" />
    <CodeAnalysisRuleAssemblies Condition="'$(Configuration)|$(Platform)'=='Debug|x64'" />
    <CodeAnalysisRuleSet Condition="'$(Configuration)|$(Platform)'=='Release|Win32'">AllRules.ruleset</CodeAnalysisRuleSet>
    <CodeAnalysisRules Condition="'$(Configuration)|$(Platform)'=='Release|Win32'" />
    <CodeAnalysisRuleAssemblies Condition="'$(Configuration)|$(Platform)'=='Release|Win32'" />
    <CodeAnalysisRuleSet Condition="'$(Configuration)|$(Platform)'=='Release|x64'">AllRules.ruleset</CodeAnalysisRuleSet>
    <CodeAnalysisRules Condition="'$(Configuration)|$(Platform)'=='Release|x64'" />
    <CodeAnalysisRuleAssemblies Condition="'$(Configuration)|$(Platform)'=='Release|x64'" />
  </PropertyGroup>
  <ItemDefinitionGroup Condition="'$(Configuration)|$(Platform)'=='Debug|Win32'">
    <Midl>
      <PreprocessorDefinitions>_DEBUG;%(PreprocessorDefinitions)</PreprocessorDefinitions>
      <MkTypLibCompatible>true</MkTypLibCompatible>
      <SuppressStartupBanner>true</SuppressStartupBanner>
      <TargetEnvironment>Win32</TargetEnvironment>
      <TypeLibraryName>.\Debug/testautomation.tlb</TypeLibraryName>
    </Midl>
    <ClCompile>
      <Optimization>Disabled</Optimization>
      <AdditionalIncludeDirectories>$(SolutionDir)/../include;%(AdditionalIncludeDirectories)</AdditionalIncludeDirectories>
      <AdditionalUsingDirectories>%(AdditionalUsingDirectories)</AdditionalUsingDirectories>
      <PreprocessorDefinitions>WIN32;_DEBUG;_WINDOWS;%(PreprocessorDefinitions)</PreprocessorDefinitions>
      <RuntimeLibrary>MultiThreadedDLL</RuntimeLibrary>
      <WarningLevel>Level3</WarningLevel>
      <DebugInformationFormat>OldStyle</DebugInformationFormat>
    </ClCompile>
    <ResourceCompile>
      <PreprocessorDefinitions>_DEBUG;%(PreprocessorDefinitions)</PreprocessorDefinitions>
      <Culture>0x0409</Culture>
    </ResourceCompile>
    <Link>
      <GenerateDebugInformation>true</GenerateDebugInformation>
      <SubSystem>Windows</SubSystem>
    </Link>
  </ItemDefinitionGroup>
  <ItemDefinitionGroup Condition="'$(Configuration)|$(Platform)'=='Debug|x64'">
    <Midl>
      <PreprocessorDefinitions>_DEBUG;%(PreprocessorDefinitions)</PreprocessorDefinitions>
      <MkTypLibCompatible>true</MkTypLibCompatible>
      <SuppressStartupBanner>true</SuppressStartupBanner>
      <TargetEnvironment>X64</TargetEnvironment>
      <TypeLibraryName>.\Debug/testautomation.tlb</TypeLibraryName>
    </Midl>
    <ClCompile>
      <Optimization>Disabled</Optimization>
      <AdditionalIncludeDirectories>$(SolutionDir)/../include;%(AdditionalIncludeDirectories)</AdditionalIncludeDirectories>
      <AdditionalUsingDirectories>%(AdditionalUsingDirectories)</AdditionalUsingDirectories>
      <PreprocessorDefinitions>WIN32;_DEBUG;_WINDOWS;%(PreprocessorDefinitions)</PreprocessorDefinitions>
      <RuntimeLibrary>MultiThreadedDebugDLL</RuntimeLibrary>
      <WarningLevel>Level3</WarningLevel>
      <DebugInformationFormat>OldStyle</DebugInformationFormat>
    </ClCompile>
    <ResourceCompile>
      <PreprocessorDefinitions>_DEBUG;%(PreprocessorDefinitions)</PreprocessorDefinitions>
      <Culture>0x0409</Culture>
    </ResourceCompile>
    <Link>
      <GenerateDebugInformation>true</GenerateDebugInformation>
      <SubSystem>Windows</SubSystem>
    </Link>
  </ItemDefinitionGroup>
  <ItemDefinitionGroup Condition="'$(Configuration)|$(Platform)'=='Release|Win32'">
    <Midl>
      <PreprocessorDefinitions>NDEBUG;%(PreprocessorDefinitions)</PreprocessorDefinitions>
      <MkTypLibCompatible>true</MkTypLibCompatible>
      <SuppressStartupBanner>true</SuppressStartupBanner>
      <TargetEnvironment>Win32</TargetEnvironment>
      <TypeLibraryName>.\Release/testautomation.tlb</TypeLibraryName>
    </Midl>
    <ClCompile>
      <AdditionalIncludeDirectories>$(SolutionDir)/../include;%(AdditionalIncludeDirectories)</AdditionalIncludeDirectories>
      <AdditionalUsingDirectories>%(AdditionalUsingDirectories)</AdditionalUsingDirectories>
      <PreprocessorDefinitions>WIN32;NDEBUG;_WINDOWS;%(PreprocessorDefinitions)</PreprocessorDefinitions>
      <RuntimeLibrary>MultiThreadedDLL</RuntimeLibrary>
      <WarningLevel>Level3</WarningLevel>
    </ClCompile>
    <ResourceCompile>
      <PreprocessorDefinitions>NDEBUG;%(PreprocessorDefinitions)</PreprocessorDefinitions>
      <Culture>0x0409</Culture>
    </ResourceCompile>
    <Link>
      <SubSystem>Windows</SubSystem>
    </Link>
  </ItemDefinitionGroup>
  <ItemDefinitionGroup Condition="'$(Configuration)|$(Platform)'=='Release|x64'">
    <Midl>
      <PreprocessorDefinitions>NDEBUG;%(PreprocessorDefinitions)</PreprocessorDefinitions>
      <MkTypLibCompatible>true</MkTypLibCompatible>
      <SuppressStartupBanner>true</SuppressStartupBanner>
      <TargetEnvironment>X64</TargetEnvironment>
      <TypeLibraryName>.\Release/testautomation.tlb</TypeLibraryName>
    </Midl>
    <ClCompile>
      <AdditionalIncludeDirectories>$(SolutionDir)/../include;%(AdditionalIncludeDirectories)</AdditionalIncludeDirectories>
      <AdditionalUsingDirectories>%(AdditionalUsingDirectories)</AdditionalUsingDirectories>
      <PreprocessorDefinitions>WIN32;NDEBUG;_WINDOWS;%(PreprocessorDefinitions)</PreprocessorDefinitions>
      <RuntimeLibrary>MultiThreadedDLL</RuntimeLibrary>
      <WarningLevel>Level3</WarningLevel>
    </ClCompile>
    <ResourceCompile>
      <PreprocessorDefinitions>NDEBUG;%(PreprocessorDefinitions)</PreprocessorDefinitions>
      <Culture>0x0409</Culture>
    </ResourceCompile>
    <Link>
      <SubSystem>Windows</SubSystem>
    </Link>
  </ItemDefinitionGroup>
  <ItemGroup>
    <ProjectReference Include="..\..\SDL\SDL.vcxproj">
      <Project>{81ce8daf-ebb2-4761-8e45-b71abcca8c68}</Project>
      <Private>false</Private>
      <CopyLocalSatelliteAssemblies>false</CopyLocalSatelliteAssemblies>
      <ReferenceOutputAssembly>true</ReferenceOutputAssembly>
    </ProjectReference>
    <ProjectReference Include="..\..\SDLmain\SDLmain.vcxproj">
      <Project>{da956fd3-e142-46f2-9dd5-c78bebb56b7a}</Project>
      <Private>false</Private>
      <CopyLocalSatelliteAssemblies>false</CopyLocalSatelliteAssemblies>
      <ReferenceOutputAssembly>true</ReferenceOutputAssembly>
    </ProjectReference>
    <ProjectReference Include="..\..\SDLtest\SDLtest.vcxproj">
      <Project>{da956fd3-e143-46f2-9fe5-c77bebc56b1a}</Project>
      <Private>false</Private>
      <CopyLocalSatelliteAssemblies>false</CopyLocalSatelliteAssemblies>
      <ReferenceOutputAssembly>true</ReferenceOutputAssembly>
    </ProjectReference>
  </ItemGroup>
  <ItemGroup>
    <ClCompile Include="..\..\..\Test\testautomation.c" />
    <ClCompile Include="..\..\..\test\testautomation_audio.c" />
    <ClCompile Include="..\..\..\test\testautomation_clipboard.c" />
    <ClCompile Include="..\..\..\test\testautomation_events.c" />
    <ClCompile Include="..\..\..\test\testautomation_hints.c" />
    <ClCompile Include="..\..\..\test\testautomation_keyboard.c" />
    <ClCompile Include="..\..\..\test\testautomation_main.c" />
    <ClCompile Include="..\..\..\test\testautomation_mouse.c" />
    <ClCompile Include="..\..\..\test\testautomation_pixels.c" />
    <ClCompile Include="..\..\..\test\testautomation_platform.c" />
    <ClCompile Include="..\..\..\test\testautomation_rect.c" />
    <ClCompile Include="..\..\..\test\testautomation_render.c" />
    <ClCompile Include="..\..\..\test\testautomation_rwops.c" />
    <ClCompile Include="..\..\..\test\testautomation_sdltest.c" />
    <ClCompile Include="..\..\..\test\testautomation_stdlib.c" />
    <ClCompile Include="..\..\..\test\testautomation_surface.c" />
    <ClCompile Include="..\..\..\test\testautomation_syswm.c" />
    <ClCompile Include="..\..\..\test\testautomation_timer.c" />
    <ClCompile Include="..\..\..\test\testautomation_video.c" />
  </ItemGroup>
  <ItemGroup>
    <ClInclude Include="..\..\..\test\testautomation_suites.h" />
  </ItemGroup>
  <Import Project="$(VCTargetsPath)\Microsoft.Cpp.targets" />
  <ImportGroup Label="ExtensionTargets">
  </ImportGroup>
</Project><|MERGE_RESOLUTION|>--- conflicted
+++ resolved
@@ -1,247 +1,231 @@
-﻿<?xml version="1.0" encoding="utf-8"?>
-<Project DefaultTargets="Build" ToolsVersion="4.0" xmlns="http://schemas.microsoft.com/developer/msbuild/2003">
-  <ItemGroup Label="ProjectConfigurations">
-    <ProjectConfiguration Include="Debug|Win32">
-      <Configuration>Debug</Configuration>
-      <Platform>Win32</Platform>
-    </ProjectConfiguration>
-    <ProjectConfiguration Include="Debug|x64">
-      <Configuration>Debug</Configuration>
-      <Platform>x64</Platform>
-    </ProjectConfiguration>
-    <ProjectConfiguration Include="Release|Win32">
-      <Configuration>Release</Configuration>
-      <Platform>Win32</Platform>
-    </ProjectConfiguration>
-    <ProjectConfiguration Include="Release|x64">
-      <Configuration>Release</Configuration>
-      <Platform>x64</Platform>
-    </ProjectConfiguration>
-  </ItemGroup>
-  <PropertyGroup Label="Globals">
-    <ProjectGuid>{9C7E8C03-3130-436D-A97E-E8F8ED1AC4EA}</ProjectGuid>
-    <RootNamespace>testautomation</RootNamespace>
-    <VisualStudioVersion Condition="'$(VisualStudioVersion)' == ''">10.0</VisualStudioVersion>
-  </PropertyGroup>
-  <Import Project="$(VCTargetsPath)\Microsoft.Cpp.Default.props" />
-  <PropertyGroup Condition="'$(Configuration)|$(Platform)'=='Release|Win32'" Label="Configuration">
-    <ConfigurationType>Application</ConfigurationType>
-<<<<<<< HEAD
-    <PlatformToolset>v142</PlatformToolset>
-  </PropertyGroup>
-  <PropertyGroup Condition="'$(Configuration)|$(Platform)'=='Debug|Win32'" Label="Configuration">
-    <ConfigurationType>Application</ConfigurationType>
-    <PlatformToolset>v142</PlatformToolset>
-  </PropertyGroup>
-  <PropertyGroup Condition="'$(Configuration)|$(Platform)'=='Release|x64'" Label="Configuration">
-    <ConfigurationType>Application</ConfigurationType>
-    <PlatformToolset>v142</PlatformToolset>
-  </PropertyGroup>
-  <PropertyGroup Condition="'$(Configuration)|$(Platform)'=='Debug|x64'" Label="Configuration">
-    <ConfigurationType>Application</ConfigurationType>
-    <PlatformToolset>v142</PlatformToolset>
-=======
-    <PlatformToolset Condition="'$(VisualStudioVersion)' != '10.0'">$(DefaultPlatformToolset)</PlatformToolset>
-  </PropertyGroup>
-  <PropertyGroup Condition="'$(Configuration)|$(Platform)'=='Debug|Win32'" Label="Configuration">
-    <ConfigurationType>Application</ConfigurationType>
-    <PlatformToolset Condition="'$(VisualStudioVersion)' != '10.0'">$(DefaultPlatformToolset)</PlatformToolset>
-  </PropertyGroup>
-  <PropertyGroup Condition="'$(Configuration)|$(Platform)'=='Release|x64'" Label="Configuration">
-    <ConfigurationType>Application</ConfigurationType>
-    <PlatformToolset Condition="'$(VisualStudioVersion)' != '10.0'">$(DefaultPlatformToolset)</PlatformToolset>
-  </PropertyGroup>
-  <PropertyGroup Condition="'$(Configuration)|$(Platform)'=='Debug|x64'" Label="Configuration">
-    <ConfigurationType>Application</ConfigurationType>
-    <PlatformToolset Condition="'$(VisualStudioVersion)' != '10.0'">$(DefaultPlatformToolset)</PlatformToolset>
->>>>>>> 32f909f7
-  </PropertyGroup>
-  <Import Project="$(VCTargetsPath)\Microsoft.Cpp.props" />
-  <ImportGroup Label="ExtensionSettings">
-  </ImportGroup>
-  <ImportGroup Condition="'$(Configuration)|$(Platform)'=='Release|Win32'" Label="PropertySheets">
-    <Import Project="$(UserRootDir)\Microsoft.Cpp.$(Platform).user.props" Condition="exists('$(UserRootDir)\Microsoft.Cpp.$(Platform).user.props')" Label="LocalAppDataPlatform" />
-    <Import Project="$(VCTargetsPath)Microsoft.CPP.UpgradeFromVC70.props" />
-  </ImportGroup>
-  <ImportGroup Condition="'$(Configuration)|$(Platform)'=='Debug|Win32'" Label="PropertySheets">
-    <Import Project="$(UserRootDir)\Microsoft.Cpp.$(Platform).user.props" Condition="exists('$(UserRootDir)\Microsoft.Cpp.$(Platform).user.props')" Label="LocalAppDataPlatform" />
-    <Import Project="$(VCTargetsPath)Microsoft.CPP.UpgradeFromVC70.props" />
-  </ImportGroup>
-  <ImportGroup Condition="'$(Configuration)|$(Platform)'=='Release|x64'" Label="PropertySheets">
-    <Import Project="$(UserRootDir)\Microsoft.Cpp.$(Platform).user.props" Condition="exists('$(UserRootDir)\Microsoft.Cpp.$(Platform).user.props')" Label="LocalAppDataPlatform" />
-    <Import Project="$(VCTargetsPath)Microsoft.CPP.UpgradeFromVC70.props" />
-  </ImportGroup>
-  <ImportGroup Condition="'$(Configuration)|$(Platform)'=='Debug|x64'" Label="PropertySheets">
-    <Import Project="$(UserRootDir)\Microsoft.Cpp.$(Platform).user.props" Condition="exists('$(UserRootDir)\Microsoft.Cpp.$(Platform).user.props')" Label="LocalAppDataPlatform" />
-    <Import Project="$(VCTargetsPath)Microsoft.CPP.UpgradeFromVC70.props" />
-  </ImportGroup>
-  <PropertyGroup Label="UserMacros" />
-  <PropertyGroup>
-    <_ProjectFileVersion>10.0.40219.1</_ProjectFileVersion>
-    <OutDir Condition="'$(Configuration)|$(Platform)'=='Debug|Win32'">$(SolutionDir)$(Platform)\$(Configuration)\</OutDir>
-    <IntDir Condition="'$(Configuration)|$(Platform)'=='Debug|Win32'">$(Platform)\$(Configuration)\</IntDir>
-    <OutDir Condition="'$(Configuration)|$(Platform)'=='Debug|x64'">$(SolutionDir)$(Platform)\$(Configuration)\</OutDir>
-    <IntDir Condition="'$(Configuration)|$(Platform)'=='Debug|x64'">$(Platform)\$(Configuration)\</IntDir>
-    <OutDir Condition="'$(Configuration)|$(Platform)'=='Release|Win32'">$(SolutionDir)$(Platform)\$(Configuration)\</OutDir>
-    <IntDir Condition="'$(Configuration)|$(Platform)'=='Release|Win32'">$(Platform)\$(Configuration)\</IntDir>
-    <OutDir Condition="'$(Configuration)|$(Platform)'=='Release|x64'">$(SolutionDir)$(Platform)\$(Configuration)\</OutDir>
-    <IntDir Condition="'$(Configuration)|$(Platform)'=='Release|x64'">$(Platform)\$(Configuration)\</IntDir>
-    <CodeAnalysisRuleSet Condition="'$(Configuration)|$(Platform)'=='Debug|Win32'">AllRules.ruleset</CodeAnalysisRuleSet>
-    <CodeAnalysisRules Condition="'$(Configuration)|$(Platform)'=='Debug|Win32'" />
-    <CodeAnalysisRuleAssemblies Condition="'$(Configuration)|$(Platform)'=='Debug|Win32'" />
-    <CodeAnalysisRuleSet Condition="'$(Configuration)|$(Platform)'=='Debug|x64'">AllRules.ruleset</CodeAnalysisRuleSet>
-    <CodeAnalysisRules Condition="'$(Configuration)|$(Platform)'=='Debug|x64'" />
-    <CodeAnalysisRuleAssemblies Condition="'$(Configuration)|$(Platform)'=='Debug|x64'" />
-    <CodeAnalysisRuleSet Condition="'$(Configuration)|$(Platform)'=='Release|Win32'">AllRules.ruleset</CodeAnalysisRuleSet>
-    <CodeAnalysisRules Condition="'$(Configuration)|$(Platform)'=='Release|Win32'" />
-    <CodeAnalysisRuleAssemblies Condition="'$(Configuration)|$(Platform)'=='Release|Win32'" />
-    <CodeAnalysisRuleSet Condition="'$(Configuration)|$(Platform)'=='Release|x64'">AllRules.ruleset</CodeAnalysisRuleSet>
-    <CodeAnalysisRules Condition="'$(Configuration)|$(Platform)'=='Release|x64'" />
-    <CodeAnalysisRuleAssemblies Condition="'$(Configuration)|$(Platform)'=='Release|x64'" />
-  </PropertyGroup>
-  <ItemDefinitionGroup Condition="'$(Configuration)|$(Platform)'=='Debug|Win32'">
-    <Midl>
-      <PreprocessorDefinitions>_DEBUG;%(PreprocessorDefinitions)</PreprocessorDefinitions>
-      <MkTypLibCompatible>true</MkTypLibCompatible>
-      <SuppressStartupBanner>true</SuppressStartupBanner>
-      <TargetEnvironment>Win32</TargetEnvironment>
-      <TypeLibraryName>.\Debug/testautomation.tlb</TypeLibraryName>
-    </Midl>
-    <ClCompile>
-      <Optimization>Disabled</Optimization>
-      <AdditionalIncludeDirectories>$(SolutionDir)/../include;%(AdditionalIncludeDirectories)</AdditionalIncludeDirectories>
-      <AdditionalUsingDirectories>%(AdditionalUsingDirectories)</AdditionalUsingDirectories>
-      <PreprocessorDefinitions>WIN32;_DEBUG;_WINDOWS;%(PreprocessorDefinitions)</PreprocessorDefinitions>
-      <RuntimeLibrary>MultiThreadedDLL</RuntimeLibrary>
-      <WarningLevel>Level3</WarningLevel>
-      <DebugInformationFormat>OldStyle</DebugInformationFormat>
-    </ClCompile>
-    <ResourceCompile>
-      <PreprocessorDefinitions>_DEBUG;%(PreprocessorDefinitions)</PreprocessorDefinitions>
-      <Culture>0x0409</Culture>
-    </ResourceCompile>
-    <Link>
-      <GenerateDebugInformation>true</GenerateDebugInformation>
-      <SubSystem>Windows</SubSystem>
-    </Link>
-  </ItemDefinitionGroup>
-  <ItemDefinitionGroup Condition="'$(Configuration)|$(Platform)'=='Debug|x64'">
-    <Midl>
-      <PreprocessorDefinitions>_DEBUG;%(PreprocessorDefinitions)</PreprocessorDefinitions>
-      <MkTypLibCompatible>true</MkTypLibCompatible>
-      <SuppressStartupBanner>true</SuppressStartupBanner>
-      <TargetEnvironment>X64</TargetEnvironment>
-      <TypeLibraryName>.\Debug/testautomation.tlb</TypeLibraryName>
-    </Midl>
-    <ClCompile>
-      <Optimization>Disabled</Optimization>
-      <AdditionalIncludeDirectories>$(SolutionDir)/../include;%(AdditionalIncludeDirectories)</AdditionalIncludeDirectories>
-      <AdditionalUsingDirectories>%(AdditionalUsingDirectories)</AdditionalUsingDirectories>
-      <PreprocessorDefinitions>WIN32;_DEBUG;_WINDOWS;%(PreprocessorDefinitions)</PreprocessorDefinitions>
-      <RuntimeLibrary>MultiThreadedDebugDLL</RuntimeLibrary>
-      <WarningLevel>Level3</WarningLevel>
-      <DebugInformationFormat>OldStyle</DebugInformationFormat>
-    </ClCompile>
-    <ResourceCompile>
-      <PreprocessorDefinitions>_DEBUG;%(PreprocessorDefinitions)</PreprocessorDefinitions>
-      <Culture>0x0409</Culture>
-    </ResourceCompile>
-    <Link>
-      <GenerateDebugInformation>true</GenerateDebugInformation>
-      <SubSystem>Windows</SubSystem>
-    </Link>
-  </ItemDefinitionGroup>
-  <ItemDefinitionGroup Condition="'$(Configuration)|$(Platform)'=='Release|Win32'">
-    <Midl>
-      <PreprocessorDefinitions>NDEBUG;%(PreprocessorDefinitions)</PreprocessorDefinitions>
-      <MkTypLibCompatible>true</MkTypLibCompatible>
-      <SuppressStartupBanner>true</SuppressStartupBanner>
-      <TargetEnvironment>Win32</TargetEnvironment>
-      <TypeLibraryName>.\Release/testautomation.tlb</TypeLibraryName>
-    </Midl>
-    <ClCompile>
-      <AdditionalIncludeDirectories>$(SolutionDir)/../include;%(AdditionalIncludeDirectories)</AdditionalIncludeDirectories>
-      <AdditionalUsingDirectories>%(AdditionalUsingDirectories)</AdditionalUsingDirectories>
-      <PreprocessorDefinitions>WIN32;NDEBUG;_WINDOWS;%(PreprocessorDefinitions)</PreprocessorDefinitions>
-      <RuntimeLibrary>MultiThreadedDLL</RuntimeLibrary>
-      <WarningLevel>Level3</WarningLevel>
-    </ClCompile>
-    <ResourceCompile>
-      <PreprocessorDefinitions>NDEBUG;%(PreprocessorDefinitions)</PreprocessorDefinitions>
-      <Culture>0x0409</Culture>
-    </ResourceCompile>
-    <Link>
-      <SubSystem>Windows</SubSystem>
-    </Link>
-  </ItemDefinitionGroup>
-  <ItemDefinitionGroup Condition="'$(Configuration)|$(Platform)'=='Release|x64'">
-    <Midl>
-      <PreprocessorDefinitions>NDEBUG;%(PreprocessorDefinitions)</PreprocessorDefinitions>
-      <MkTypLibCompatible>true</MkTypLibCompatible>
-      <SuppressStartupBanner>true</SuppressStartupBanner>
-      <TargetEnvironment>X64</TargetEnvironment>
-      <TypeLibraryName>.\Release/testautomation.tlb</TypeLibraryName>
-    </Midl>
-    <ClCompile>
-      <AdditionalIncludeDirectories>$(SolutionDir)/../include;%(AdditionalIncludeDirectories)</AdditionalIncludeDirectories>
-      <AdditionalUsingDirectories>%(AdditionalUsingDirectories)</AdditionalUsingDirectories>
-      <PreprocessorDefinitions>WIN32;NDEBUG;_WINDOWS;%(PreprocessorDefinitions)</PreprocessorDefinitions>
-      <RuntimeLibrary>MultiThreadedDLL</RuntimeLibrary>
-      <WarningLevel>Level3</WarningLevel>
-    </ClCompile>
-    <ResourceCompile>
-      <PreprocessorDefinitions>NDEBUG;%(PreprocessorDefinitions)</PreprocessorDefinitions>
-      <Culture>0x0409</Culture>
-    </ResourceCompile>
-    <Link>
-      <SubSystem>Windows</SubSystem>
-    </Link>
-  </ItemDefinitionGroup>
-  <ItemGroup>
-    <ProjectReference Include="..\..\SDL\SDL.vcxproj">
-      <Project>{81ce8daf-ebb2-4761-8e45-b71abcca8c68}</Project>
-      <Private>false</Private>
-      <CopyLocalSatelliteAssemblies>false</CopyLocalSatelliteAssemblies>
-      <ReferenceOutputAssembly>true</ReferenceOutputAssembly>
-    </ProjectReference>
-    <ProjectReference Include="..\..\SDLmain\SDLmain.vcxproj">
-      <Project>{da956fd3-e142-46f2-9dd5-c78bebb56b7a}</Project>
-      <Private>false</Private>
-      <CopyLocalSatelliteAssemblies>false</CopyLocalSatelliteAssemblies>
-      <ReferenceOutputAssembly>true</ReferenceOutputAssembly>
-    </ProjectReference>
-    <ProjectReference Include="..\..\SDLtest\SDLtest.vcxproj">
-      <Project>{da956fd3-e143-46f2-9fe5-c77bebc56b1a}</Project>
-      <Private>false</Private>
-      <CopyLocalSatelliteAssemblies>false</CopyLocalSatelliteAssemblies>
-      <ReferenceOutputAssembly>true</ReferenceOutputAssembly>
-    </ProjectReference>
-  </ItemGroup>
-  <ItemGroup>
-    <ClCompile Include="..\..\..\Test\testautomation.c" />
-    <ClCompile Include="..\..\..\test\testautomation_audio.c" />
-    <ClCompile Include="..\..\..\test\testautomation_clipboard.c" />
-    <ClCompile Include="..\..\..\test\testautomation_events.c" />
-    <ClCompile Include="..\..\..\test\testautomation_hints.c" />
-    <ClCompile Include="..\..\..\test\testautomation_keyboard.c" />
-    <ClCompile Include="..\..\..\test\testautomation_main.c" />
-    <ClCompile Include="..\..\..\test\testautomation_mouse.c" />
-    <ClCompile Include="..\..\..\test\testautomation_pixels.c" />
-    <ClCompile Include="..\..\..\test\testautomation_platform.c" />
-    <ClCompile Include="..\..\..\test\testautomation_rect.c" />
-    <ClCompile Include="..\..\..\test\testautomation_render.c" />
-    <ClCompile Include="..\..\..\test\testautomation_rwops.c" />
-    <ClCompile Include="..\..\..\test\testautomation_sdltest.c" />
-    <ClCompile Include="..\..\..\test\testautomation_stdlib.c" />
-    <ClCompile Include="..\..\..\test\testautomation_surface.c" />
-    <ClCompile Include="..\..\..\test\testautomation_syswm.c" />
-    <ClCompile Include="..\..\..\test\testautomation_timer.c" />
-    <ClCompile Include="..\..\..\test\testautomation_video.c" />
-  </ItemGroup>
-  <ItemGroup>
-    <ClInclude Include="..\..\..\test\testautomation_suites.h" />
-  </ItemGroup>
-  <Import Project="$(VCTargetsPath)\Microsoft.Cpp.targets" />
-  <ImportGroup Label="ExtensionTargets">
-  </ImportGroup>
+﻿<?xml version="1.0" encoding="utf-8"?>
+<Project DefaultTargets="Build" ToolsVersion="4.0" xmlns="http://schemas.microsoft.com/developer/msbuild/2003">
+  <ItemGroup Label="ProjectConfigurations">
+    <ProjectConfiguration Include="Debug|Win32">
+      <Configuration>Debug</Configuration>
+      <Platform>Win32</Platform>
+    </ProjectConfiguration>
+    <ProjectConfiguration Include="Debug|x64">
+      <Configuration>Debug</Configuration>
+      <Platform>x64</Platform>
+    </ProjectConfiguration>
+    <ProjectConfiguration Include="Release|Win32">
+      <Configuration>Release</Configuration>
+      <Platform>Win32</Platform>
+    </ProjectConfiguration>
+    <ProjectConfiguration Include="Release|x64">
+      <Configuration>Release</Configuration>
+      <Platform>x64</Platform>
+    </ProjectConfiguration>
+  </ItemGroup>
+  <PropertyGroup Label="Globals">
+    <ProjectGuid>{9C7E8C03-3130-436D-A97E-E8F8ED1AC4EA}</ProjectGuid>
+    <RootNamespace>testautomation</RootNamespace>
+    <VisualStudioVersion Condition="'$(VisualStudioVersion)' == ''">10.0</VisualStudioVersion>
+  </PropertyGroup>
+  <Import Project="$(VCTargetsPath)\Microsoft.Cpp.Default.props" />
+  <PropertyGroup Condition="'$(Configuration)|$(Platform)'=='Release|Win32'" Label="Configuration">
+    <ConfigurationType>Application</ConfigurationType>
+    <PlatformToolset Condition="'$(VisualStudioVersion)' != '10.0'">$(DefaultPlatformToolset)</PlatformToolset>
+  </PropertyGroup>
+  <PropertyGroup Condition="'$(Configuration)|$(Platform)'=='Debug|Win32'" Label="Configuration">
+    <ConfigurationType>Application</ConfigurationType>
+    <PlatformToolset Condition="'$(VisualStudioVersion)' != '10.0'">$(DefaultPlatformToolset)</PlatformToolset>
+  </PropertyGroup>
+  <PropertyGroup Condition="'$(Configuration)|$(Platform)'=='Release|x64'" Label="Configuration">
+    <ConfigurationType>Application</ConfigurationType>
+    <PlatformToolset Condition="'$(VisualStudioVersion)' != '10.0'">$(DefaultPlatformToolset)</PlatformToolset>
+  </PropertyGroup>
+  <PropertyGroup Condition="'$(Configuration)|$(Platform)'=='Debug|x64'" Label="Configuration">
+    <ConfigurationType>Application</ConfigurationType>
+    <PlatformToolset Condition="'$(VisualStudioVersion)' != '10.0'">$(DefaultPlatformToolset)</PlatformToolset>
+  </PropertyGroup>
+  <Import Project="$(VCTargetsPath)\Microsoft.Cpp.props" />
+  <ImportGroup Label="ExtensionSettings">
+  </ImportGroup>
+  <ImportGroup Condition="'$(Configuration)|$(Platform)'=='Release|Win32'" Label="PropertySheets">
+    <Import Project="$(UserRootDir)\Microsoft.Cpp.$(Platform).user.props" Condition="exists('$(UserRootDir)\Microsoft.Cpp.$(Platform).user.props')" Label="LocalAppDataPlatform" />
+    <Import Project="$(VCTargetsPath)Microsoft.CPP.UpgradeFromVC70.props" />
+  </ImportGroup>
+  <ImportGroup Condition="'$(Configuration)|$(Platform)'=='Debug|Win32'" Label="PropertySheets">
+    <Import Project="$(UserRootDir)\Microsoft.Cpp.$(Platform).user.props" Condition="exists('$(UserRootDir)\Microsoft.Cpp.$(Platform).user.props')" Label="LocalAppDataPlatform" />
+    <Import Project="$(VCTargetsPath)Microsoft.CPP.UpgradeFromVC70.props" />
+  </ImportGroup>
+  <ImportGroup Condition="'$(Configuration)|$(Platform)'=='Release|x64'" Label="PropertySheets">
+    <Import Project="$(UserRootDir)\Microsoft.Cpp.$(Platform).user.props" Condition="exists('$(UserRootDir)\Microsoft.Cpp.$(Platform).user.props')" Label="LocalAppDataPlatform" />
+    <Import Project="$(VCTargetsPath)Microsoft.CPP.UpgradeFromVC70.props" />
+  </ImportGroup>
+  <ImportGroup Condition="'$(Configuration)|$(Platform)'=='Debug|x64'" Label="PropertySheets">
+    <Import Project="$(UserRootDir)\Microsoft.Cpp.$(Platform).user.props" Condition="exists('$(UserRootDir)\Microsoft.Cpp.$(Platform).user.props')" Label="LocalAppDataPlatform" />
+    <Import Project="$(VCTargetsPath)Microsoft.CPP.UpgradeFromVC70.props" />
+  </ImportGroup>
+  <PropertyGroup Label="UserMacros" />
+  <PropertyGroup>
+    <_ProjectFileVersion>10.0.40219.1</_ProjectFileVersion>
+    <OutDir Condition="'$(Configuration)|$(Platform)'=='Debug|Win32'">$(SolutionDir)$(Platform)\$(Configuration)\</OutDir>
+    <IntDir Condition="'$(Configuration)|$(Platform)'=='Debug|Win32'">$(Platform)\$(Configuration)\</IntDir>
+    <OutDir Condition="'$(Configuration)|$(Platform)'=='Debug|x64'">$(SolutionDir)$(Platform)\$(Configuration)\</OutDir>
+    <IntDir Condition="'$(Configuration)|$(Platform)'=='Debug|x64'">$(Platform)\$(Configuration)\</IntDir>
+    <OutDir Condition="'$(Configuration)|$(Platform)'=='Release|Win32'">$(SolutionDir)$(Platform)\$(Configuration)\</OutDir>
+    <IntDir Condition="'$(Configuration)|$(Platform)'=='Release|Win32'">$(Platform)\$(Configuration)\</IntDir>
+    <OutDir Condition="'$(Configuration)|$(Platform)'=='Release|x64'">$(SolutionDir)$(Platform)\$(Configuration)\</OutDir>
+    <IntDir Condition="'$(Configuration)|$(Platform)'=='Release|x64'">$(Platform)\$(Configuration)\</IntDir>
+    <CodeAnalysisRuleSet Condition="'$(Configuration)|$(Platform)'=='Debug|Win32'">AllRules.ruleset</CodeAnalysisRuleSet>
+    <CodeAnalysisRules Condition="'$(Configuration)|$(Platform)'=='Debug|Win32'" />
+    <CodeAnalysisRuleAssemblies Condition="'$(Configuration)|$(Platform)'=='Debug|Win32'" />
+    <CodeAnalysisRuleSet Condition="'$(Configuration)|$(Platform)'=='Debug|x64'">AllRules.ruleset</CodeAnalysisRuleSet>
+    <CodeAnalysisRules Condition="'$(Configuration)|$(Platform)'=='Debug|x64'" />
+    <CodeAnalysisRuleAssemblies Condition="'$(Configuration)|$(Platform)'=='Debug|x64'" />
+    <CodeAnalysisRuleSet Condition="'$(Configuration)|$(Platform)'=='Release|Win32'">AllRules.ruleset</CodeAnalysisRuleSet>
+    <CodeAnalysisRules Condition="'$(Configuration)|$(Platform)'=='Release|Win32'" />
+    <CodeAnalysisRuleAssemblies Condition="'$(Configuration)|$(Platform)'=='Release|Win32'" />
+    <CodeAnalysisRuleSet Condition="'$(Configuration)|$(Platform)'=='Release|x64'">AllRules.ruleset</CodeAnalysisRuleSet>
+    <CodeAnalysisRules Condition="'$(Configuration)|$(Platform)'=='Release|x64'" />
+    <CodeAnalysisRuleAssemblies Condition="'$(Configuration)|$(Platform)'=='Release|x64'" />
+  </PropertyGroup>
+  <ItemDefinitionGroup Condition="'$(Configuration)|$(Platform)'=='Debug|Win32'">
+    <Midl>
+      <PreprocessorDefinitions>_DEBUG;%(PreprocessorDefinitions)</PreprocessorDefinitions>
+      <MkTypLibCompatible>true</MkTypLibCompatible>
+      <SuppressStartupBanner>true</SuppressStartupBanner>
+      <TargetEnvironment>Win32</TargetEnvironment>
+      <TypeLibraryName>.\Debug/testautomation.tlb</TypeLibraryName>
+    </Midl>
+    <ClCompile>
+      <Optimization>Disabled</Optimization>
+      <AdditionalIncludeDirectories>$(SolutionDir)/../include;%(AdditionalIncludeDirectories)</AdditionalIncludeDirectories>
+      <AdditionalUsingDirectories>%(AdditionalUsingDirectories)</AdditionalUsingDirectories>
+      <PreprocessorDefinitions>WIN32;_DEBUG;_WINDOWS;%(PreprocessorDefinitions)</PreprocessorDefinitions>
+      <RuntimeLibrary>MultiThreadedDLL</RuntimeLibrary>
+      <WarningLevel>Level3</WarningLevel>
+      <DebugInformationFormat>OldStyle</DebugInformationFormat>
+    </ClCompile>
+    <ResourceCompile>
+      <PreprocessorDefinitions>_DEBUG;%(PreprocessorDefinitions)</PreprocessorDefinitions>
+      <Culture>0x0409</Culture>
+    </ResourceCompile>
+    <Link>
+      <GenerateDebugInformation>true</GenerateDebugInformation>
+      <SubSystem>Windows</SubSystem>
+    </Link>
+  </ItemDefinitionGroup>
+  <ItemDefinitionGroup Condition="'$(Configuration)|$(Platform)'=='Debug|x64'">
+    <Midl>
+      <PreprocessorDefinitions>_DEBUG;%(PreprocessorDefinitions)</PreprocessorDefinitions>
+      <MkTypLibCompatible>true</MkTypLibCompatible>
+      <SuppressStartupBanner>true</SuppressStartupBanner>
+      <TargetEnvironment>X64</TargetEnvironment>
+      <TypeLibraryName>.\Debug/testautomation.tlb</TypeLibraryName>
+    </Midl>
+    <ClCompile>
+      <Optimization>Disabled</Optimization>
+      <AdditionalIncludeDirectories>$(SolutionDir)/../include;%(AdditionalIncludeDirectories)</AdditionalIncludeDirectories>
+      <AdditionalUsingDirectories>%(AdditionalUsingDirectories)</AdditionalUsingDirectories>
+      <PreprocessorDefinitions>WIN32;_DEBUG;_WINDOWS;%(PreprocessorDefinitions)</PreprocessorDefinitions>
+      <RuntimeLibrary>MultiThreadedDebugDLL</RuntimeLibrary>
+      <WarningLevel>Level3</WarningLevel>
+      <DebugInformationFormat>OldStyle</DebugInformationFormat>
+    </ClCompile>
+    <ResourceCompile>
+      <PreprocessorDefinitions>_DEBUG;%(PreprocessorDefinitions)</PreprocessorDefinitions>
+      <Culture>0x0409</Culture>
+    </ResourceCompile>
+    <Link>
+      <GenerateDebugInformation>true</GenerateDebugInformation>
+      <SubSystem>Windows</SubSystem>
+    </Link>
+  </ItemDefinitionGroup>
+  <ItemDefinitionGroup Condition="'$(Configuration)|$(Platform)'=='Release|Win32'">
+    <Midl>
+      <PreprocessorDefinitions>NDEBUG;%(PreprocessorDefinitions)</PreprocessorDefinitions>
+      <MkTypLibCompatible>true</MkTypLibCompatible>
+      <SuppressStartupBanner>true</SuppressStartupBanner>
+      <TargetEnvironment>Win32</TargetEnvironment>
+      <TypeLibraryName>.\Release/testautomation.tlb</TypeLibraryName>
+    </Midl>
+    <ClCompile>
+      <AdditionalIncludeDirectories>$(SolutionDir)/../include;%(AdditionalIncludeDirectories)</AdditionalIncludeDirectories>
+      <AdditionalUsingDirectories>%(AdditionalUsingDirectories)</AdditionalUsingDirectories>
+      <PreprocessorDefinitions>WIN32;NDEBUG;_WINDOWS;%(PreprocessorDefinitions)</PreprocessorDefinitions>
+      <RuntimeLibrary>MultiThreadedDLL</RuntimeLibrary>
+      <WarningLevel>Level3</WarningLevel>
+    </ClCompile>
+    <ResourceCompile>
+      <PreprocessorDefinitions>NDEBUG;%(PreprocessorDefinitions)</PreprocessorDefinitions>
+      <Culture>0x0409</Culture>
+    </ResourceCompile>
+    <Link>
+      <SubSystem>Windows</SubSystem>
+    </Link>
+  </ItemDefinitionGroup>
+  <ItemDefinitionGroup Condition="'$(Configuration)|$(Platform)'=='Release|x64'">
+    <Midl>
+      <PreprocessorDefinitions>NDEBUG;%(PreprocessorDefinitions)</PreprocessorDefinitions>
+      <MkTypLibCompatible>true</MkTypLibCompatible>
+      <SuppressStartupBanner>true</SuppressStartupBanner>
+      <TargetEnvironment>X64</TargetEnvironment>
+      <TypeLibraryName>.\Release/testautomation.tlb</TypeLibraryName>
+    </Midl>
+    <ClCompile>
+      <AdditionalIncludeDirectories>$(SolutionDir)/../include;%(AdditionalIncludeDirectories)</AdditionalIncludeDirectories>
+      <AdditionalUsingDirectories>%(AdditionalUsingDirectories)</AdditionalUsingDirectories>
+      <PreprocessorDefinitions>WIN32;NDEBUG;_WINDOWS;%(PreprocessorDefinitions)</PreprocessorDefinitions>
+      <RuntimeLibrary>MultiThreadedDLL</RuntimeLibrary>
+      <WarningLevel>Level3</WarningLevel>
+    </ClCompile>
+    <ResourceCompile>
+      <PreprocessorDefinitions>NDEBUG;%(PreprocessorDefinitions)</PreprocessorDefinitions>
+      <Culture>0x0409</Culture>
+    </ResourceCompile>
+    <Link>
+      <SubSystem>Windows</SubSystem>
+    </Link>
+  </ItemDefinitionGroup>
+  <ItemGroup>
+    <ProjectReference Include="..\..\SDL\SDL.vcxproj">
+      <Project>{81ce8daf-ebb2-4761-8e45-b71abcca8c68}</Project>
+      <Private>false</Private>
+      <CopyLocalSatelliteAssemblies>false</CopyLocalSatelliteAssemblies>
+      <ReferenceOutputAssembly>true</ReferenceOutputAssembly>
+    </ProjectReference>
+    <ProjectReference Include="..\..\SDLmain\SDLmain.vcxproj">
+      <Project>{da956fd3-e142-46f2-9dd5-c78bebb56b7a}</Project>
+      <Private>false</Private>
+      <CopyLocalSatelliteAssemblies>false</CopyLocalSatelliteAssemblies>
+      <ReferenceOutputAssembly>true</ReferenceOutputAssembly>
+    </ProjectReference>
+    <ProjectReference Include="..\..\SDLtest\SDLtest.vcxproj">
+      <Project>{da956fd3-e143-46f2-9fe5-c77bebc56b1a}</Project>
+      <Private>false</Private>
+      <CopyLocalSatelliteAssemblies>false</CopyLocalSatelliteAssemblies>
+      <ReferenceOutputAssembly>true</ReferenceOutputAssembly>
+    </ProjectReference>
+  </ItemGroup>
+  <ItemGroup>
+    <ClCompile Include="..\..\..\Test\testautomation.c" />
+    <ClCompile Include="..\..\..\test\testautomation_audio.c" />
+    <ClCompile Include="..\..\..\test\testautomation_clipboard.c" />
+    <ClCompile Include="..\..\..\test\testautomation_events.c" />
+    <ClCompile Include="..\..\..\test\testautomation_hints.c" />
+    <ClCompile Include="..\..\..\test\testautomation_keyboard.c" />
+    <ClCompile Include="..\..\..\test\testautomation_main.c" />
+    <ClCompile Include="..\..\..\test\testautomation_mouse.c" />
+    <ClCompile Include="..\..\..\test\testautomation_pixels.c" />
+    <ClCompile Include="..\..\..\test\testautomation_platform.c" />
+    <ClCompile Include="..\..\..\test\testautomation_rect.c" />
+    <ClCompile Include="..\..\..\test\testautomation_render.c" />
+    <ClCompile Include="..\..\..\test\testautomation_rwops.c" />
+    <ClCompile Include="..\..\..\test\testautomation_sdltest.c" />
+    <ClCompile Include="..\..\..\test\testautomation_stdlib.c" />
+    <ClCompile Include="..\..\..\test\testautomation_surface.c" />
+    <ClCompile Include="..\..\..\test\testautomation_syswm.c" />
+    <ClCompile Include="..\..\..\test\testautomation_timer.c" />
+    <ClCompile Include="..\..\..\test\testautomation_video.c" />
+  </ItemGroup>
+  <ItemGroup>
+    <ClInclude Include="..\..\..\test\testautomation_suites.h" />
+  </ItemGroup>
+  <Import Project="$(VCTargetsPath)\Microsoft.Cpp.targets" />
+  <ImportGroup Label="ExtensionTargets">
+  </ImportGroup>
 </Project>