--- conflicted
+++ resolved
@@ -53,21 +53,12 @@
 # set SDL_BINARY_AGE and SDL_INTERFACE_AGE to 0.
 set(SDL_MAJOR_VERSION 2)
 set(SDL_MINOR_VERSION 0)
-<<<<<<< HEAD
-set(SDL_MICRO_VERSION 14)
-set(SDL_INTERFACE_AGE 0)
-set(SDL_BINARY_AGE 14)
-set(SDL_VERSION "${SDL_MAJOR_VERSION}.${SDL_MINOR_VERSION}.${SDL_MICRO_VERSION}")
-# the following should match the versions in Xcode project file:
-set(DYLIB_CURRENT_VERSION 15.0.0)
-=======
 set(SDL_MICRO_VERSION 16)
 set(SDL_INTERFACE_AGE 0)
 set(SDL_BINARY_AGE 16)
 set(SDL_VERSION "${SDL_MAJOR_VERSION}.${SDL_MINOR_VERSION}.${SDL_MICRO_VERSION}")
 # the following should match the versions in Xcode project file:
 set(DYLIB_CURRENT_VERSION 17.0.0)
->>>>>>> 32f909f7
 set(DYLIB_COMPATIBILITY_VERSION 1.0.0)
 
 # Set defaults preventing destination file conflicts
@@ -1153,13 +1144,9 @@
     endif()
   endif()
 
-<<<<<<< HEAD
-elseif(UNIX AND NOT APPLE AND NOT ANDROID AND NOT RISCOS)
-=======
   CheckPTHREAD()
 
 elseif(UNIX AND NOT APPLE AND NOT ANDROID AND NOT RISCOS AND NOT HAIKU)
->>>>>>> 32f909f7
   if(SDL_AUDIO)
     if(SYSV5 OR SOLARIS OR HPUX)
         set(SDL_AUDIO_DRIVER_SUNAUDIO 1)
@@ -2036,8 +2023,6 @@
   if(SDL_AUDIO)
     CheckOSS()
   endif()
-<<<<<<< HEAD
-=======
 elseif(VITA)
   # SDL_spinlock.c Needs to be compiled in ARM mode.
   check_c_compiler_flag(-marm HAVE_ARM_MODE)
@@ -2168,7 +2153,6 @@
 
 #  CheckPTHREAD()
 
->>>>>>> 32f909f7
 endif()
 
 if(VIDEO_VULKAN)
@@ -2267,12 +2251,8 @@
   execute_process(COMMAND sh ${SDL2_SOURCE_DIR}/build-scripts/updaterev.sh
     WORKING_DIRECTORY ${SDL2_BINARY_DIR})
 endif()
-<<<<<<< HEAD
-if(NOT WINDOWS OR CYGWIN)
-=======
 if(NOT WINDOWS OR CYGWIN OR MINGW)
 
->>>>>>> 32f909f7
   set(prefix ${CMAKE_INSTALL_PREFIX})
   set(exec_prefix "\${prefix}")
   set(libdir "${CMAKE_INSTALL_FULL_LIBDIR}")
@@ -2385,13 +2365,9 @@
 # Always build SDLmain
 if(NOT WINDOWS_STORE)
 add_library(SDL2main STATIC ${SDLMAIN_SOURCES})
-<<<<<<< HEAD
-target_include_directories(SDL2main PUBLIC "$<BUILD_INTERFACE:${SDL2_SOURCE_DIR}/include>" $<INSTALL_INTERFACE:include> $<INSTALL_INTERFACE:include/SDL2>)
-=======
 # alias target for in-tree builds
 add_library(SDL2::SDL2main ALIAS SDL2main)
 target_include_directories(SDL2main PUBLIC "$<BUILD_INTERFACE:${SDL2_SOURCE_DIR}/include>" $<INSTALL_INTERFACE:${CMAKE_INSTALL_INCLUDEDIR}> $<INSTALL_INTERFACE:${CMAKE_INSTALL_INCLUDEDIR}/SDL2>)
->>>>>>> 32f909f7
 set(_INSTALL_LIBS "SDL2main")
 if (NOT ANDROID)
   set_target_properties(SDL2main PROPERTIES DEBUG_POSTFIX "${SDL_CMAKE_DEBUG_POSTFIX}")
